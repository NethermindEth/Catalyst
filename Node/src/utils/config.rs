--- conflicted
+++ resolved
@@ -24,10 +24,7 @@
     pub l1_height_lag: u64,
     pub max_bytes_size_of_batch: u64,
     pub max_blocks_per_batch: u64,
-<<<<<<< HEAD
     pub max_time_shift_between_blocks_sec: u64,
-=======
->>>>>>> c1da70bf
 }
 
 #[derive(Debug)]
@@ -165,11 +162,7 @@
             .expect("L1_HEIGHT_LAG must be a number");
 
         let max_bytes_size_of_batch = std::env::var("MAX_BYTES_SIZE_OF_BATCH")
-<<<<<<< HEAD
-            .unwrap_or("1000000".to_string())
-=======
             .unwrap_or("130044".to_string())
->>>>>>> c1da70bf
             .parse::<u64>()
             .expect("MAX_BYTES_SIZE_OF_BATCH must be a number");
 
@@ -178,14 +171,11 @@
             .parse::<u64>()
             .expect("MAX_BLOCKS_PER_BATCH must be a number");
 
-<<<<<<< HEAD
         let max_time_shift_between_blocks_sec = std::env::var("MAX_TIME_SHIFT_BETWEEN_BLOCKS_SEC")
             .unwrap_or("255".to_string())
             .parse::<u64>()
             .expect("MAX_TIME_SHIFT_BETWEEN_BLOCKS_SEC must be a number");
 
-=======
->>>>>>> c1da70bf
         let config = Self {
             taiko_geth_ws_rpc_url: std::env::var("TAIKO_GETH_WS_RPC_URL")
                 .unwrap_or("ws://127.0.0.1:1234".to_string()),
@@ -215,10 +205,7 @@
             l1_height_lag,
             max_bytes_size_of_batch,
             max_blocks_per_batch,
-<<<<<<< HEAD
             max_time_shift_between_blocks_sec,
-=======
->>>>>>> c1da70bf
         };
 
         info!(
@@ -245,10 +232,7 @@
 l1 height lag: {}
 max bytes size of batch: {}
 max blocks per batch: {}
-<<<<<<< HEAD
 max time shift between blocks: {}
-=======
->>>>>>> c1da70bf
 "#,
             config.taiko_geth_ws_rpc_url,
             config.taiko_geth_auth_rpc_url,
@@ -271,10 +255,7 @@
             config.l1_height_lag,
             config.max_bytes_size_of_batch,
             config.max_blocks_per_batch,
-<<<<<<< HEAD
             config.max_time_shift_between_blocks_sec,
-=======
->>>>>>> c1da70bf
         );
 
         config
