--- conflicted
+++ resolved
@@ -62,7 +62,6 @@
 
 impl SignedConstraints {
     pub fn new(message: ConstraintsMessage, bls: Arc<BLSService>) -> Self {
-<<<<<<< HEAD
         // Encode message;
         let data = message.as_ssz_bytes();
         // Use propper DST
@@ -70,15 +69,10 @@
             .as_bytes()
             .to_vec();
         // Sign message
-        let signature: [u8; 96] = bls.sign(&data, &dst).try_into().unwrap();
-=======
-        let data = message.merkle_root().unwrap();
-        // TODO check signature
-        let signature = bls.sign(&data.to_vec(), &vec![]);
-        let signature = signature
+        let signature: [u8; 96] = bls
+            .sign(&data, &dst)
             .try_into()
             .expect("Vec should have exactly 96 elements");
->>>>>>> 5af59076
         Self { message, signature }
     }
 }