#![allow(dead_code)] // TODO remove for production
use crate::utils::types::*;
use anyhow::Error;
use std::time::{Duration, SystemTime, UNIX_EPOCH};

/// Determines the present slot based upon a manually-incremented UNIX timestamp.
/// based on: https://github.com/sigp/lighthouse/blob/stable/common/slot_clock/src/manual_slot_clock.rs
pub struct SlotClock {
    genesis_slot: Slot,
    /// Duration from UNIX epoch to genesis.
    genesis_duration: Duration,
    /// The length of each slot.
    slot_duration: Duration,
    slots_per_epoch: u64,
}

impl SlotClock {
    pub fn new(
        genesis_slot: Slot,
        genesis_timestamp_sec: u64,
        slot_duration_sec: u64,
        slots_per_epoch: u64,
    ) -> Self {
        Self {
            genesis_slot,
            genesis_duration: Duration::from_secs(genesis_timestamp_sec),
            slot_duration: Duration::from_secs(slot_duration_sec),
            slots_per_epoch,
        }
    }

    pub fn get_slots_per_epoch(&self) -> u64 {
        self.slots_per_epoch
    }

    pub fn duration_to_next_slot(&self) -> Result<Duration, Error> {
        let now = SystemTime::now().duration_since(UNIX_EPOCH)?;
        self.duration_to_next_slot_from(now)
    }

    pub fn get_current_slot(&self) -> Result<Slot, Error> {
        let now = SystemTime::now().duration_since(UNIX_EPOCH)?;
        self.slot_of(now)
    }

    /// Returns the duration between `now` and the start of the next slot.
    pub fn duration_to_next_slot_from(&self, now: Duration) -> Result<Duration, Error> {
        if now < self.genesis_duration {
            Ok(self
                .genesis_duration
                .checked_sub(now)
                .ok_or(anyhow::anyhow!(
                    "duration_to_next_slot_from: Subtraction overflow"
                ))?)
        } else {
            self.duration_to_slot(self.slot_of(now)? + 1, now)
        }
    }

    pub fn duration_to_slot_from_now(&self, slot: Slot) -> Result<Duration, Error> {
        let now = SystemTime::now().duration_since(UNIX_EPOCH)?;
        self.duration_to_slot(slot, now)
    }

    pub fn slot_of(&self, now: Duration) -> Result<Slot, Error> {
        let genesis = self.genesis_duration;

        if now >= genesis {
            let since_genesis = now
                .checked_sub(genesis)
                .ok_or(anyhow::anyhow!("slot_of: Subtraction overflow"))?;
            let slot =
                Slot::from((since_genesis.as_millis() / self.slot_duration.as_millis()) as u64);
            Ok(slot + self.genesis_slot)
        } else {
            Err(anyhow::anyhow!("slot_of: now is less than genesis"))
        }
    }

    /// Returns the duration from `now` until the start of `slot`.
    ///
    /// Will return `None` if `now` is later than the start of `slot`.
    pub fn duration_to_slot(&self, slot: Slot, now: Duration) -> Result<Duration, Error> {
        self.start_of(slot)?
            .checked_sub(now)
            .ok_or(anyhow::anyhow!("duration_to_slot: Subtraction overflow"))
    }

    /// Returns the duration between UNIX epoch and the start of `slot`.
    pub fn start_of(&self, slot: Slot) -> Result<Duration, Error> {
        let slot = slot
            .checked_sub(self.genesis_slot)
            .ok_or(anyhow::anyhow!("start_of: Slot is less than genesis slot"))?
            .try_into()?;
        let unadjusted_slot_duration = self
            .slot_duration
            .checked_mul(slot)
            .ok_or(anyhow::anyhow!("start_of: Multiplication overflow"))?;

        self.genesis_duration
            .checked_add(unadjusted_slot_duration)
            .ok_or(anyhow::anyhow!("start_of: Addition overflow"))
    }

    /// Calculates the current epoch from the genesis time and current time.
    pub fn get_current_epoch(&self) -> Result<Epoch, Error> {
        let now = SystemTime::now().duration_since(UNIX_EPOCH)?;
        let slot = self.slot_of(now)?;
        Ok(slot / self.slots_per_epoch)
    }

    pub fn get_epoch_begin_timestamp(&self, epoch: Epoch) -> Result<u64, Error> {
        let slot = epoch * self.slots_per_epoch;
        let start_of_slot = self.start_of(slot)?;
        Ok(start_of_slot.as_secs())
    }

    pub fn get_epoch_for_timestamp(&self, timestamp: u64) -> Result<Epoch, Error> {
        let slot = self.slot_of(Duration::from_secs(timestamp))?;
        Ok(slot / self.slots_per_epoch)
    }

<<<<<<< HEAD
    pub fn get_now_plus_minute(&self) -> Result<u64, Error> {
        let now = SystemTime::now().duration_since(UNIX_EPOCH)?;
        Ok(now.as_secs() + 60)
=======
    pub fn get_epoch_duration_secs(&self) -> u64 {
        self.slot_duration.as_secs() * self.slots_per_epoch
    }

    pub fn get_current_slot_of_epoch(&self) -> Result<Slot, Error> {
        let now = SystemTime::now().duration_since(UNIX_EPOCH)?;
        let cur_slot = self.slot_of(now)?;
        let cur_epoch = cur_slot / self.slots_per_epoch;
        let epoch_start_slot = cur_epoch * self.slots_per_epoch;
        Ok(cur_slot - epoch_start_slot)
>>>>>>> 7c437b36
    }
}

#[cfg(test)]
mod tests {
    use super::*;

    #[test]
    fn test_duration_to_next_slot() {
        let genesis_slot = Slot::from(0u64);
        let slot_clock = SlotClock::new(genesis_slot, 0, 12, 32);

        let now = Duration::from_secs(10);
        let duration_to_next_slot = slot_clock.duration_to_next_slot_from(now).unwrap();
        assert_eq!(duration_to_next_slot, Duration::from_secs(2));
    }

    #[test]
    fn test_slot_of() {
        let genesis_slot = Slot::from(0u64);
        let slot_clock = SlotClock::new(genesis_slot, 0, 12, 32);

        let now = Duration::from_secs(25);
        let slot = slot_clock.slot_of(now).unwrap();
        assert_eq!(slot, Slot::from(2u64));
    }

    #[test]
    fn test_duration_to_slot() {
        let genesis_slot = Slot::from(0u64);
        let slot_clock = SlotClock::new(genesis_slot, 0, 12, 32);

        let now = Duration::from_secs(10);
        let slot = Slot::from(2u64);
        let duration_to_slot = slot_clock.duration_to_slot(slot, now).unwrap();
        assert_eq!(duration_to_slot, Duration::from_secs(14));
    }

    #[test]
    fn test_start_of() {
        let genesis_slot = Slot::from(0u64);
        let slot_clock = SlotClock::new(genesis_slot, 0, 12, 32);

        let start_of_slot = slot_clock.start_of(Slot::from(3u64)).unwrap();
        assert_eq!(start_of_slot, Duration::from_secs(36));
    }

    #[test]
    fn test_get_current_slot() {
        let genesis_slot = Slot::from(0u64);
        let slot_clock = SlotClock::new(genesis_slot, 1721387493, 12, 32);

        let current_slot = slot_clock.get_current_slot().unwrap();
        println!("current_slot: {}", current_slot);
        assert!(current_slot > genesis_slot);
    }

    #[test]
    fn test_get_current_epoch() {
        let genesis_slot = Slot::from(0u64);
        let slot_clock = SlotClock::new(genesis_slot, 1721387493, 12, 32);

        let current_epoch = slot_clock.get_current_epoch().unwrap();
        assert!(current_epoch > 0);
    }

    #[test]
    fn test_get_epoch_duration_secs() {
        let genesis_slot = Slot::from(0u64);
        let slot_clock = SlotClock::new(genesis_slot, 0, 12, 32);

        let epoch_duration = slot_clock.get_epoch_duration_secs();
        assert_eq!(epoch_duration, 384); // 12 slots per epoch * 32 seconds per slot
    }
}<|MERGE_RESOLUTION|>--- conflicted
+++ resolved
@@ -120,11 +120,11 @@
         Ok(slot / self.slots_per_epoch)
     }
 
-<<<<<<< HEAD
     pub fn get_now_plus_minute(&self) -> Result<u64, Error> {
         let now = SystemTime::now().duration_since(UNIX_EPOCH)?;
         Ok(now.as_secs() + 60)
-=======
+    }
+
     pub fn get_epoch_duration_secs(&self) -> u64 {
         self.slot_duration.as_secs() * self.slots_per_epoch
     }
@@ -135,7 +135,6 @@
         let cur_epoch = cur_slot / self.slots_per_epoch;
         let epoch_start_slot = cur_epoch * self.slots_per_epoch;
         Ok(cur_slot - epoch_start_slot)
->>>>>>> 7c437b36
     }
 }
 
