--- conflicted
+++ resolved
@@ -13,13 +13,9 @@
 };
 use anyhow::Error;
 use beacon_api_client::ProposerDuty;
-<<<<<<< HEAD
 use ecdsa::SigningKey;
 use k256::Secp256k1;
 use rand_core::{OsRng, RngCore};
-use std::rc::Rc;
-=======
->>>>>>> b1b0ad5a
 use std::str::FromStr;
 use std::sync::Arc;
 
@@ -27,10 +23,9 @@
     rpc_url: reqwest::Url,
     signer: LocalSigner<SigningKey<Secp256k1>>,
     wallet: EthereumWallet,
-<<<<<<< HEAD
     avs_node_address: Address,
     contract_addresses: ContractAddresses,
-    slot_clock: Rc<SlotClock>,
+    slot_clock: Arc<SlotClock>,
     preconf_registry_expiry_sec: u64,
 }
 
@@ -49,10 +44,6 @@
     pub directory: Address,
     pub service_manager: Address,
     pub preconf_registry: Address,
-=======
-    taiko_preconfirming_address: Address,
-    slot_clock: Arc<SlotClock>,
->>>>>>> b1b0ad5a
 }
 
 sol!(
@@ -114,16 +105,10 @@
 impl ExecutionLayer {
     pub fn new(
         rpc_url: &str,
-<<<<<<< HEAD
         avs_node_ecdsa_private_key: &str,
         contract_addresses: &config::ContractAddresses,
-        slot_clock: Rc<SlotClock>,
+        slot_clock: Arc<SlotClock>,
         preconf_registry_expiry_sec: u64,
-=======
-        private_key: &str,
-        taiko_preconfirming_address: &str,
-        slot_clock: Arc<SlotClock>,
->>>>>>> b1b0ad5a
     ) -> Result<Self, Error> {
         tracing::debug!("Creating ExecutionLayer with RPC URL: {}", rpc_url);
 
@@ -218,22 +203,12 @@
         Ok(())
     }
 
-<<<<<<< HEAD
     pub async fn register(&self) -> Result<(), Error> {
-=======
-    pub async fn prove_incorrect_preconfirmation(
-        &self,
-        _block_id: u64,
-        _tx_list_hash: [u8; 32],
-        _signture: [u8; 96],
-    ) -> Result<(), Error> {
->>>>>>> b1b0ad5a
         let provider = ProviderBuilder::new()
             .with_recommended_fillers()
             .wallet(self.wallet.clone())
             .on_http(self.rpc_url.clone());
 
-<<<<<<< HEAD
         let strategy_manager = StrategyManager::new(
             self.contract_addresses.eigen_layer.strategy_manager,
             provider.clone(),
@@ -306,8 +281,18 @@
         FixedBytes::from(&salt)
     }
 
-=======
-        let _contract = PreconfTaskManager::new(self.taiko_preconfirming_address, provider);
+    pub async fn prove_incorrect_preconfirmation(
+        &self,
+        _block_id: u64,
+        _tx_list_hash: [u8; 32],
+        _signture: [u8; 96],
+    ) -> Result<(), Error> {
+        let provider = ProviderBuilder::new()
+            .with_recommended_fillers()
+            .wallet(self.wallet.clone())
+            .on_http(self.rpc_url.clone());
+
+        let _contract = PreconfTaskManager::new(self.contract_addresses.avs.preconf_task_manager, provider);
         // TODO: waiting for the new contract ABI
         // let builder = contract.proveIncorrectPreconfirmation(U256::from(block_id), tx_list_hash, signature);
 
@@ -316,7 +301,6 @@
         Ok(())
     }
 
->>>>>>> b1b0ad5a
     #[cfg(test)]
     pub fn new_from_pk(
         rpc_url: reqwest::Url,
@@ -332,8 +316,7 @@
             wallet,
             avs_node_address: "0xC02aaA39b223FE8D0A0e5C4F27eAD9083C756Cc2" // some random address for test
                 .parse()?,
-<<<<<<< HEAD
-            slot_clock: Rc::new(clock),
+            slot_clock: Arc::new(clock),
             contract_addresses: ContractAddresses {
                 eigen_layer: EigenLayerContractAddresses {
                     strategy_manager: Address::ZERO,
@@ -347,9 +330,6 @@
                 },
             },
             preconf_registry_expiry_sec: 120,
-=======
-            slot_clock: Arc::new(clock),
->>>>>>> b1b0ad5a
         })
     }
 
