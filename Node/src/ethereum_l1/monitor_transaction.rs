--- conflicted
+++ resolved
@@ -4,7 +4,7 @@
 use alloy::{
     consensus::{TxEip4844Variant, TxEnvelope, TxType},
     network::{Network, ReceiptResponse, TransactionBuilder, TransactionBuilder4844},
-    primitives::{Address, FixedBytes, TxKind, B256},
+    primitives::{Address, TxKind, B256},
     providers::{
         ext::DebugApi, PendingTransactionBuilder, PendingTransactionError, Provider, RootProvider,
         WatchTxError,
@@ -181,11 +181,7 @@
                     }
                 };
 
-<<<<<<< HEAD
-                let pending_tx = match self.handle_transaction_send(tx_clone, tx_hash, sending_attempt as u64).await {
-=======
-                let pending_tx = match self.handle_transaction_send(tx_clone, &tx_hashes).await {
->>>>>>> 4ad11c41
+                let pending_tx = match self.handle_transaction_send(tx_clone, &tx_hashes, sending_attempt as u64).await {
                     Some(pending_tx) => pending_tx,
                     None => return,
                 };
@@ -286,23 +282,15 @@
     async fn handle_transaction_send(
         &self,
         tx: TransactionRequest,
-<<<<<<< HEAD
-        previous_tx_hash: B256,
+        previous_tx_hashes: &Vec<B256>,
         sending_attempt: u64,
-=======
-        previous_tx_hashes: &Vec<B256>,
->>>>>>> 4ad11c41
     ) -> Option<PendingTransactionBuilder<alloy::network::Ethereum>> {
         match self.provider.send_transaction(tx).await {
             Ok(tx) => Some(tx),
             Err(e) => {
                 if let RpcError::ErrorResp(err) = &e {
                     if err.message.contains("nonce too low") {
-<<<<<<< HEAD
-                        let status = self.verify_tx_included(previous_tx_hash, sending_attempt).await;
-=======
-                        let status = self.verify_tx_included(previous_tx_hashes).await;
->>>>>>> 4ad11c41
+                        let status = self.verify_tx_included(previous_tx_hashes, sending_attempt).await;
                         match status {
                             TxStatus::Confirmed(_) => return None,
                             _ => {
@@ -328,31 +316,18 @@
         }
     }
 
-<<<<<<< HEAD
-    async fn verify_tx_included(&self, tx_hash: B256, sending_attempt: u64) -> TxStatus {
-        let tx = self.provider.get_transaction_by_hash(tx_hash).await;
-        match tx {
-            Ok(Some(tx)) => {
-=======
-    async fn verify_tx_included(&self, tx_hashes: &Vec<B256>) -> TxStatus {
+    async fn verify_tx_included(&self, tx_hashes: &Vec<B256>, sending_attempt: u64) -> TxStatus {
         for tx_hash in tx_hashes {
             let tx = self.provider.get_transaction_by_hash(*tx_hash).await;
             if let Ok(Some(tx)) = tx {
->>>>>>> 4ad11c41
                 if let Some(block_number) = tx.block_number {
                     info!(
                         "✅ Transaction {} confirmed in block {} while trying to replace it",
                         tx_hash, block_number
                     );
-<<<<<<< HEAD
                     self.metrics.observe_batch_propose_tries(sending_attempt - 1);
                     self.metrics.inc_batch_confirmed();
-                    TxStatus::Confirmed(block_number)
-                } else {
-                    TxStatus::Pending
-=======
                     return TxStatus::Confirmed(block_number);
->>>>>>> 4ad11c41
                 }
             }
         }
