use super::{transaction_error::TransactionError, ws_provider::WsProvider};
use alloy::{
    consensus::{TxEip4844Variant, TxEnvelope, TxType},
    network::{Network, ReceiptResponse, TransactionBuilder, TransactionBuilder4844},
    primitives::{Address, FixedBytes, TxKind, B256},
    providers::{
        ext::DebugApi, PendingTransactionBuilder, PendingTransactionError, Provider, RootProvider,
        WatchTxError,
    },
    rpc::types::{trace::geth::GethDebugTracingOptions, Transaction, TransactionRequest},
};
use alloy_json_rpc::RpcError;
use anyhow::Error;
use std::{sync::Arc, time::Duration};
use tokio::sync::mpsc::Sender;
use tokio::sync::Mutex;
use tokio::task::JoinHandle;
use tracing::{debug, error, info, warn};

// Transaction status enum
#[derive(Debug, Clone, PartialEq)]
pub enum TxStatus {
    Confirmed(u64), // Block number
    Failed(String), // Error message
    Pending,
}

#[derive(Debug, Clone)]
pub struct TransactionMonitorConfig {
    min_priority_fee_per_gas_wei: u128,
    tx_fees_increase_percentage: u128,
    max_attempts_to_send_tx: u64,
    delay_between_tx_attempts: Duration,
}

pub struct TransactionMonitorThread {
    provider: Arc<WsProvider>,
    config: TransactionMonitorConfig,
    nonce: u64,
    error_notification_channel: Sender<TransactionError>,
}

#[derive(Debug)]
pub struct TransactionMonitor {
    provider: Arc<WsProvider>,
    config: TransactionMonitorConfig,
    join_handle: Mutex<Option<JoinHandle<()>>>,
    error_notification_channel: Sender<TransactionError>,
}

impl TransactionMonitor {
    pub async fn new(
        provider: Arc<WsProvider>,
        min_priority_fee_per_gas_wei: u64,
        tx_fees_increase_percentage: u64,
        max_attempts_to_send_tx: u64,
        delay_between_tx_attempts_sec: u64,
        error_notification_channel: Sender<TransactionError>,
    ) -> Result<Self, Error> {
        Ok(Self {
            provider,
            config: TransactionMonitorConfig {
                min_priority_fee_per_gas_wei: min_priority_fee_per_gas_wei as u128,
                tx_fees_increase_percentage: tx_fees_increase_percentage as u128,
                max_attempts_to_send_tx,
                delay_between_tx_attempts: Duration::from_secs(delay_between_tx_attempts_sec),
            },
            join_handle: Mutex::new(None),
            error_notification_channel,
        })
    }

    /// Monitor a transaction until it is confirmed or fails.
    /// Spawns a new tokio task to monitor the transaction.
    pub async fn monitor_new_transaction(
        &self,
        tx: TransactionRequest,
        nonce: u64,
    ) -> Result<(), Error> {
        let mut guard = self.join_handle.lock().await;
        if let Some(join_handle) = guard.as_ref() {
            if !join_handle.is_finished() {
                return Err(Error::msg(
                    "Cannot monitor new transaction, previous transaction is in progress",
                ));
            }
        }

        let monitor_thread = TransactionMonitorThread::new(
            self.provider.clone(),
            self.config.clone(),
            nonce,
            self.error_notification_channel.clone(),
        );
        let join_handle = monitor_thread.spawn_monitoring_task(tx);
        *guard = Some(join_handle);
        Ok(())
    }

    pub async fn is_transaction_in_progress(&self) -> Result<bool, Error> {
        let guard = self.join_handle.lock().await;
        if let Some(join_handle) = guard.as_ref() {
            return Ok(!join_handle.is_finished());
        }
        Ok(false)
    }
}

impl TransactionMonitorThread {
    pub fn new(
        provider: Arc<WsProvider>,
        config: TransactionMonitorConfig,
        nonce: u64,
        error_notification_channel: Sender<TransactionError>,
    ) -> Self {
        Self {
            provider,
            config,
            nonce,
            error_notification_channel,
        }
    }
    pub fn spawn_monitoring_task(self, mut tx: TransactionRequest) -> JoinHandle<()> {
        tokio::spawn(async move {
            tx.set_nonce(self.nonce);
            if !matches!(tx.buildable_type(), Some(TxType::Eip1559 | TxType::Eip4844)) {
                self.send_error_signal(TransactionError::UnsupportedTransactionType)
                    .await;
                return;
            }

            debug!("Monitoring tx with nonce: {}  max_fee_per_gas: {:?}, max_priority_fee_per_gas: {:?}, max_fee_per_blob_gas: {:?}", self.nonce, tx.max_fee_per_gas, tx.max_priority_fee_per_gas, tx.max_fee_per_blob_gas);

            // Initial gas tuning
            let mut max_priority_fee_per_gas = tx.max_priority_fee_per_gas.unwrap();
            let mut max_fee_per_gas = tx.max_fee_per_gas.unwrap();
            let mut max_fee_per_blob_gas = tx.max_fee_per_blob_gas;

            // increase fees by percentage
            max_fee_per_gas += max_fee_per_gas * self.config.tx_fees_increase_percentage / 100;
            max_priority_fee_per_gas +=
                max_priority_fee_per_gas * self.config.tx_fees_increase_percentage / 100;
            if let Some(max_fee_per_blob_gas) = &mut max_fee_per_blob_gas {
                *max_fee_per_blob_gas +=
                    *max_fee_per_blob_gas * self.config.tx_fees_increase_percentage / 100;
            }

            if max_priority_fee_per_gas < self.config.min_priority_fee_per_gas_wei {
                let diff = self.config.min_priority_fee_per_gas_wei - max_priority_fee_per_gas;
                max_fee_per_gas += diff;
                max_priority_fee_per_gas += diff;
            }

            // Sending attempts loop
            let mut tx_hash = FixedBytes::default();
            for sending_attempt in 0..self.config.max_attempts_to_send_tx {
                let mut tx_clone = tx.clone();
                self.set_tx_parameters(
                    &mut tx_clone,
                    max_fee_per_gas,
                    max_priority_fee_per_gas,
                    max_fee_per_blob_gas,
                );

                let l1_block_at_send = match self.provider.get_block_number().await {
                    Ok(block_number) => block_number,
                    Err(e) => {
                        error!("Failed to get L1 block number: {}", e);
                        self.send_error_signal(TransactionError::GetBlockNumberFailed)
                            .await;
                        return;
                    }
                };

                let pending_tx = match self.handle_transaction_send(tx_clone, tx_hash).await {
                    Some(pending_tx) => pending_tx,
                    None => return,
                };

                tx_hash = *pending_tx.tx_hash();

                debug!("{} tx nonce: {}, attempt: {}, l1_block: {}, hash: {},  max_fee_per_gas: {}, max_priority_fee_per_gas: {}, max_fee_per_blob_gas: {:?}",
                    if sending_attempt == 0 { "🟢 Send" } else { "🟡 Replace" },
                    self.nonce,
                    sending_attempt,
                    l1_block_at_send,
                    tx_hash,
                    max_fee_per_gas,
                    max_priority_fee_per_gas,
                    max_fee_per_blob_gas
                );

                if self
                    .is_transaction_handled_by_builder(
                        pending_tx.provider().clone(),
                        tx_hash,
                        l1_block_at_send,
                    )
                    .await
                {
                    return;
                }

                // increase fees for next attempt
                // replacement requires 100% more for penalty
                max_fee_per_gas += max_fee_per_gas;
                max_priority_fee_per_gas += max_priority_fee_per_gas;
                if let Some(max_fee_per_blob_gas) = &mut max_fee_per_blob_gas {
                    *max_fee_per_blob_gas += *max_fee_per_blob_gas;
                }
            }

            let error_msg = format!(
                "Transaction {} with nonce {} not confirmed after {} attempts",
                tx_hash, self.nonce, self.config.max_attempts_to_send_tx
            );
            error!("{}", error_msg);
            self.send_error_signal(TransactionError::NotConfirmed).await;
        })
    }

    /// Returns true if transaction removed from mempool for any reason
    async fn is_transaction_handled_by_builder(
        &self,
        root_provider: RootProvider<alloy::network::Ethereum>,
        tx_hash: B256,
        l1_block_at_send: u64,
    ) -> bool {
        loop {
            let check_tx = PendingTransactionBuilder::new(root_provider.clone(), tx_hash);
            let tx_status = self.check_tx_receipt(check_tx).await;
            match tx_status {
                TxStatus::Confirmed(_) => return true,
                TxStatus::Failed(_) => {
                    self.send_error_signal(TransactionError::TransactionReverted)
                        .await;
                    return true;
                }
                TxStatus::Pending => {} // Continue with retry attempts
            }
            // Check if L1 block number has changed since sending the tx
            // If not, check tx again and wait more
            let current_l1_height = match self.provider.get_block_number().await {
                Ok(block_number) => block_number,
                Err(e) => {
                    error!("Failed to get L1 block number: {}", e);
                    self.send_error_signal(TransactionError::GetBlockNumberFailed)
                        .await;
                    return true;
                }
            };
            if current_l1_height != l1_block_at_send {
                break;
            }
            debug!(
                "🟤 Missing block wait more for tx with nonce {}. Current L1 height: {}, L1 height at send: {}",
                self.nonce, current_l1_height, l1_block_at_send
            );
        }

        false
    }

    async fn handle_transaction_send(
        &self,
<<<<<<< HEAD
        mut tx: TransactionRequest,
    ) -> Result<PendingTransactionBuilder<Ethereum>, Error> {
        if tx.max_fee_per_gas.is_none() || tx.max_priority_fee_per_gas.is_none() {
            warn!("Cannot modify fees of legacy transaction");
            tx.set_nonce(self.nonce.into());
        } else {
            // gas fees are some
            let mut max_priority_fee_per_gas = tx.max_priority_fee_per_gas.unwrap();
            let mut max_fee_per_gas = tx.max_fee_per_gas.unwrap();
            let mut max_fee_per_blob_gas = tx.max_fee_per_blob_gas;

            // increase priority fee by percentage, rest double
            max_fee_per_gas *= 2;
            max_priority_fee_per_gas +=
                max_priority_fee_per_gas * self.config.tx_fees_increase_percentage / 100;
            if let Some(max_fee_per_blob_gas) = &mut max_fee_per_blob_gas {
                *max_fee_per_blob_gas *= 2;
            }

            if max_priority_fee_per_gas < self.config.min_priority_fee_per_gas_wei {
                let diff = self.config.min_priority_fee_per_gas_wei - max_priority_fee_per_gas;
                max_fee_per_gas += diff;
                max_priority_fee_per_gas += diff;
=======
        tx: TransactionRequest,
        previous_tx_hash: B256,
    ) -> Option<PendingTransactionBuilder<alloy::network::Ethereum>> {
        match self.provider.send_transaction(tx).await {
            Ok(tx) => Some(tx),
            Err(e) => {
                if let RpcError::ErrorResp(err) = &e {
                    if err.message.contains("nonce too low") {
                        let status = self.verify_tx_included(previous_tx_hash).await;
                        match status {
                            TxStatus::Confirmed(_) => return None,
                            _ => {
                                self.send_error_signal(TransactionError::TransactionReverted)
                                    .await;
                                return None;
                            }
                        }
                    }
                }
                // TODO if it is not revert then rebuild rpc client and retry on rpc error
                error!("Failed to send transaction: {}", e);
                self.send_error_signal(TransactionError::TransactionReverted)
                    .await;
                return None;
>>>>>>> 711d5210
            }
        }
    }

    async fn send_error_signal(&self, error: TransactionError) {
        if let Err(e) = self.error_notification_channel.send(error).await {
            error!("Failed to send transaction error signal: {}", e);
        }
    }

    async fn verify_tx_included(&self, tx_hash: B256) -> TxStatus {
        let tx = self.provider.get_transaction_by_hash(tx_hash).await;
        match tx {
            Ok(Some(tx)) => {
                if let Some(block_number) = tx.block_number {
                    info!(
                        "✅ Transaction {} confirmed in block {} while trying to replace it",
                        tx_hash, block_number
                    );
                    TxStatus::Confirmed(block_number)
                } else {
                    TxStatus::Pending
                }
            }
            _ => {
                let warning = format!(
                    "Transaction {} not found, probably already included, check previous hashes",
                    tx_hash
                );
                warn!("{}", warning);
                TxStatus::Failed(warning)
            }
        }
    }

    async fn check_tx_receipt<N: Network>(
        &self,
        pending_tx: PendingTransactionBuilder<N>,
    ) -> TxStatus {
        let tx_hash = *pending_tx.tx_hash();
        let receipt = pending_tx
            .with_timeout(Some(self.config.delay_between_tx_attempts))
            .get_receipt()
            .await;

        match receipt {
            Ok(receipt) => {
                if receipt.status() {
                    let block_number = if let Some(block_number) = receipt.block_number() {
                        block_number
                    } else {
                        warn!("Block number not found for transaction {}", tx_hash);
                        0
                    };

                    info!(
                        "✅ Transaction {} confirmed in block {}",
                        tx_hash, block_number
                    );
                    TxStatus::Confirmed(block_number)
                } else if let Some(block_number) = receipt.block_number() {
                    TxStatus::Failed(self.check_for_revert_reason(tx_hash, block_number).await)
                } else {
                    let error_msg =
                        format!("Transaction {tx_hash} failed, but block number not found");
                    error!("{}", error_msg);
                    TxStatus::Failed(error_msg)
                }
            }
            Err(e) => match e {
                PendingTransactionError::TxWatcher(WatchTxError::Timeout) => {
                    debug!("Transaction watcher timeout");
                    TxStatus::Pending
                }
                _ => {
                    error!("Error checking transaction {}: {}", tx_hash, e);
                    TxStatus::Pending
                }
            },
        }
    }

    async fn check_for_revert_reason(&self, tx_hash: B256, block_number: u64) -> String {
        let default_options = GethDebugTracingOptions::default();
        let trace = self
            .provider
            .debug_trace_transaction(tx_hash, default_options)
            .await;

        let trace_errors = if let Ok(trace) = trace {
            Self::find_errors_from_trace(&format!("{:?}", trace))
        } else {
            None
        };

        let tx_details = match self.provider.get_transaction_by_hash(tx_hash).await {
            Ok(Some(tx)) => tx,
            _ => {
                let error_msg = format!("Transaction {} failed", tx_hash);
                error!("{}", error_msg);
                return error_msg;
            }
        };

        let call_request = Self::get_tx_request_for_call(tx_details);
        let revert_reason = match self
            .provider
            .call(call_request)
            .block(block_number.into())
            .await
        {
            Err(e) => e.to_string(),
            Ok(ok) => format!("Unknown revert reason: {ok}"),
        };

        let mut error_msg = format!("Transaction {tx_hash} failed: {revert_reason}");
        if let Some(trace_errors) = trace_errors {
            error_msg.push_str(&trace_errors);
        }
        error!("{}", error_msg);
        error_msg
    }

    fn find_errors_from_trace(trace_str: &str) -> Option<String> {
        let mut start_pos = 0;
        let mut error_message = String::new();
        while let Some(error_start) = trace_str[start_pos..].find("error: Some(") {
            let absolute_pos = start_pos + error_start;
            if let Some(closing_paren) = trace_str[absolute_pos..].find(')') {
                let error_content = &trace_str[absolute_pos..absolute_pos + closing_paren + 1];
                if !error_message.is_empty() {
                    error_message.push_str(", ");
                }
                error_message.push_str(error_content);
                start_pos = absolute_pos + closing_paren + 1;
            } else {
                break;
            }
        }
        if !error_message.is_empty() {
            Some(format!(", errors from debug trace: {error_message}"))
        } else {
            None
        }
    }

    fn get_tx_request_for_call(tx_details: Transaction) -> TransactionRequest {
        match tx_details.inner.inner() {
            TxEnvelope::Eip1559(tx) => {
                let to = match tx.tx().to {
                    TxKind::Call(to) => to,
                    _ => Address::default(),
                };
                TransactionRequest::default()
                    .with_from(tx_details.inner.signer())
                    .with_to(to)
                    .with_input(tx.tx().input.clone())
                    .with_value(tx.tx().value)
                    .with_gas_limit(tx.tx().gas_limit)
                    .with_max_priority_fee_per_gas(tx.tx().max_priority_fee_per_gas)
                    .with_max_fee_per_gas(tx.tx().max_fee_per_gas)
            }
            TxEnvelope::Legacy(tx) => {
                let to = match tx.tx().to {
                    TxKind::Call(to) => to,
                    _ => Address::default(),
                };
                TransactionRequest::default()
                    .with_from(tx_details.inner.signer())
                    .with_to(to)
                    .with_input(tx.tx().input.clone())
                    .with_value(tx.tx().value)
                    .with_gas_limit(tx.tx().gas_limit)
            }
            TxEnvelope::Eip2930(tx) => {
                let to = match tx.tx().to {
                    TxKind::Call(to) => to,
                    _ => Address::default(),
                };
                TransactionRequest::default()
                    .with_from(tx_details.inner.signer())
                    .with_to(to)
                    .with_input(tx.tx().input.clone())
                    .with_value(tx.tx().value)
                    .with_gas_limit(tx.tx().gas_limit)
            }
            TxEnvelope::Eip4844(tx) => {
                let tx = tx.tx();
                match tx {
                    TxEip4844Variant::TxEip4844(tx) => TransactionRequest::default()
                        .with_from(tx_details.inner.signer())
                        .with_to(tx.to)
                        .with_input(tx.input.clone())
                        .with_value(tx.value)
                        .with_gas_limit(tx.gas_limit),
                    TxEip4844Variant::TxEip4844WithSidecar(tx) => TransactionRequest::default()
                        .with_from(tx_details.inner.signer())
                        .with_to(tx.tx().to)
                        .with_input(tx.tx().input.clone())
                        .with_value(tx.tx().value)
                        .with_gas_limit(tx.tx().gas_limit)
                        .with_blob_sidecar(tx.sidecar.clone()),
                }
            }
            _ => TransactionRequest::default(),
        }
    }

    fn set_tx_parameters(
        &self,
        tx: &mut TransactionRequest,
        max_fee_per_gas: u128,
        max_priority_fee_per_gas: u128,
        max_fee_per_blob_gas: Option<u128>,
    ) {
        tx.set_max_priority_fee_per_gas(max_priority_fee_per_gas);
        tx.set_max_fee_per_gas(max_fee_per_gas);
        if let Some(max_fee_per_blob_gas) = max_fee_per_blob_gas {
            tx.set_max_fee_per_blob_gas(max_fee_per_blob_gas);
        }
        tx.set_nonce(self.nonce.into());

        debug!(
            "Tx params, max_fee_per_gas: {:?}, max_priority_fee_per_gas: {:?}, max_fee_per_blob_gas: {:?}, gas limit: {:?}, nonce: {:?}", tx.max_fee_per_gas, tx.max_priority_fee_per_gas, tx.max_fee_per_blob_gas, tx.gas, tx.nonce,
        );
    }
}<|MERGE_RESOLUTION|>--- conflicted
+++ resolved
@@ -136,13 +136,12 @@
             let mut max_fee_per_gas = tx.max_fee_per_gas.unwrap();
             let mut max_fee_per_blob_gas = tx.max_fee_per_blob_gas;
 
-            // increase fees by percentage
-            max_fee_per_gas += max_fee_per_gas * self.config.tx_fees_increase_percentage / 100;
+            // increase priority fee by percentage, rest double
+            max_fee_per_gas *= 2;
             max_priority_fee_per_gas +=
                 max_priority_fee_per_gas * self.config.tx_fees_increase_percentage / 100;
             if let Some(max_fee_per_blob_gas) = &mut max_fee_per_blob_gas {
-                *max_fee_per_blob_gas +=
-                    *max_fee_per_blob_gas * self.config.tx_fees_increase_percentage / 100;
+                *max_fee_per_blob_gas *= 2;
             }
 
             if max_priority_fee_per_gas < self.config.min_priority_fee_per_gas_wei {
@@ -263,31 +262,6 @@
 
     async fn handle_transaction_send(
         &self,
-<<<<<<< HEAD
-        mut tx: TransactionRequest,
-    ) -> Result<PendingTransactionBuilder<Ethereum>, Error> {
-        if tx.max_fee_per_gas.is_none() || tx.max_priority_fee_per_gas.is_none() {
-            warn!("Cannot modify fees of legacy transaction");
-            tx.set_nonce(self.nonce.into());
-        } else {
-            // gas fees are some
-            let mut max_priority_fee_per_gas = tx.max_priority_fee_per_gas.unwrap();
-            let mut max_fee_per_gas = tx.max_fee_per_gas.unwrap();
-            let mut max_fee_per_blob_gas = tx.max_fee_per_blob_gas;
-
-            // increase priority fee by percentage, rest double
-            max_fee_per_gas *= 2;
-            max_priority_fee_per_gas +=
-                max_priority_fee_per_gas * self.config.tx_fees_increase_percentage / 100;
-            if let Some(max_fee_per_blob_gas) = &mut max_fee_per_blob_gas {
-                *max_fee_per_blob_gas *= 2;
-            }
-
-            if max_priority_fee_per_gas < self.config.min_priority_fee_per_gas_wei {
-                let diff = self.config.min_priority_fee_per_gas_wei - max_priority_fee_per_gas;
-                max_fee_per_gas += diff;
-                max_priority_fee_per_gas += diff;
-=======
         tx: TransactionRequest,
         previous_tx_hash: B256,
     ) -> Option<PendingTransactionBuilder<alloy::network::Ethereum>> {
@@ -312,7 +286,6 @@
                 self.send_error_signal(TransactionError::TransactionReverted)
                     .await;
                 return None;
->>>>>>> 711d5210
             }
         }
     }
