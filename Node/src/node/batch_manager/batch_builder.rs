--- conflicted
+++ resolved
@@ -1,13 +1,8 @@
-<<<<<<< HEAD
 use std::{collections::VecDeque, sync::Arc};
 
 use crate::{ethereum_l1::EthereumL1, shared::l2_block::L2Block};
 use anyhow::Error;
-use tracing::{debug, warn};
-=======
-use crate::shared::l2_block::L2Block;
 use tracing::{debug, trace, warn};
->>>>>>> c6f95455
 
 use super::BatchBuilderConfig;
 
@@ -47,7 +42,6 @@
     }
 
     pub fn can_consume_l2_block(&self, l2_block: &L2Block) -> bool {
-<<<<<<< HEAD
         self.current_batch
             .as_ref()
             .map_or(false, |batch| {
@@ -65,16 +59,6 @@
             self.batches_to_send.push_back(batch);
         }
         self.current_batch = new_batch;
-=======
-        !self.l1_batches.is_empty()
-            && self.l1_batches.last().unwrap().total_bytes + l2_block.prebuilt_tx_list.bytes_length
-                <= self.config.max_bytes_size_of_batch
-            && !self
-                .l1_batches
-                .last()
-                .unwrap()
-                .has_reached_max_number_of_blocks()
->>>>>>> c6f95455
     }
 
     pub fn create_new_batch_and_add_l2_block(&mut self, anchor_block_id: u64, l2_block: L2Block) {
@@ -90,7 +74,6 @@
     pub fn add_l2_block_and_get_current_anchor_block_id(
         &mut self,
         l2_block: L2Block,
-<<<<<<< HEAD
     ) -> Result<u64, Error> {
         if let Some(current_batch) = self.current_batch.as_mut() {
             current_batch.total_bytes += l2_block.prebuilt_tx_list.bytes_length;
@@ -104,25 +87,10 @@
         } else {
             Err(anyhow::anyhow!("No current batch"))
         }
-=======
-    ) -> Result<u64, anyhow::Error> {
-        let current_batch = self
-            .l1_batches
-            .last_mut()
-            .ok_or_else(|| anyhow::anyhow!("No current batch"))?;
-        current_batch.total_bytes += l2_block.prebuilt_tx_list.bytes_length;
-        current_batch.l2_blocks.push(l2_block);
-        debug!("Added L2 block to batch: {}", current_batch.l2_blocks.len());
-        Ok(current_batch.anchor_block_id)
-    }
-
-    pub fn is_current_l1_batch_empty(&self) -> bool {
-        trace!("is_current_l1_batch_empty: {}", self.l1_batches.len());
-        self.l1_batches.is_empty() || self.l1_batches.last().unwrap().l2_blocks.is_empty()
->>>>>>> c6f95455
     }
 
     pub fn is_empty(&self) -> bool {
+        trace!("batch_builder::is_empty: current_batch is none: {}, batches_to_send len: {}", self.current_batch.is_none(), self.batches_to_send.len());
         self.current_batch.is_none() && self.batches_to_send.is_empty()
     }
 
