pub mod block_proposed_receiver;
mod commit;
pub mod lookahead_monitor;
pub mod lookahead_updated_receiver;
mod operator;
mod preconfirmation_helper;
mod preconfirmation_message;
mod preconfirmation_proof;

use crate::{
    bls::BLSService,
    ethereum_l1::{block_proposed::BlockProposed, execution_layer::PreconfTaskManager, EthereumL1},
    mev_boost::MevBoost,
    taiko::{l2_tx_lists::RPCReplyL2TxLists, Taiko},
    utils::types::*,
};
use anyhow::{anyhow as any_err, Error};
use commit::L2TxListsCommit;
use operator::{Operator, Status as OperatorStatus};
use preconfirmation_helper::PreconfirmationHelper;
use preconfirmation_message::PreconfirmationMessage;
use preconfirmation_proof::PreconfirmationProof;
use std::{
    collections::HashMap,
    sync::{
        atomic::{AtomicBool, Ordering},
        Arc,
    },
};
use tokio::sync::{
    mpsc::{Receiver, Sender},
    Mutex,
};
use tokio::time::{sleep, Duration};

const OLDEST_BLOCK_DISTANCE: u64 = 256;

type PreconfirmedBlocks = Arc<Mutex<HashMap<u64, PreconfirmationMessage>>>;

pub struct Node {
    taiko: Arc<Taiko>,
    node_block_proposed_rx: Option<Receiver<BlockProposed>>,
    node_to_p2p_tx: Sender<Vec<u8>>,
    p2p_to_node_rx: Option<Receiver<Vec<u8>>>,
    ethereum_l1: Arc<EthereumL1>,
    mev_boost: MevBoost,
    epoch: Epoch,
    lookahead_preconfer_buffer: Option<[PreconfTaskManager::LookaheadBufferEntry; 64]>,
    l2_slot_duration_sec: u64,
    preconfirmed_blocks: PreconfirmedBlocks,
    is_preconfer_now: Arc<AtomicBool>,
    preconfirmation_txs: Arc<Mutex<HashMap<u64, Vec<u8>>>>, // block_id -> tx
    operator: Operator,
    preconfirmation_helper: PreconfirmationHelper,
    bls_service: Arc<BLSService>,
}

impl Node {
    pub async fn new(
        node_rx: Receiver<BlockProposed>,
        node_to_p2p_tx: Sender<Vec<u8>>,
        p2p_to_node_rx: Receiver<Vec<u8>>,
        taiko: Arc<Taiko>,
        ethereum_l1: Arc<EthereumL1>,
        mev_boost: MevBoost,
        l2_slot_duration_sec: u64,
        bls_service: Arc<BLSService>,
    ) -> Result<Self, Error> {
        let init_epoch = 0;
        let operator = Operator::new(ethereum_l1.clone(), init_epoch)?;
        Ok(Self {
            taiko,
            node_block_proposed_rx: Some(node_rx),
            node_to_p2p_tx,
            p2p_to_node_rx: Some(p2p_to_node_rx),
            ethereum_l1,
            mev_boost,
            epoch: init_epoch,
            lookahead_preconfer_buffer: None,
            l2_slot_duration_sec,
            preconfirmed_blocks: Arc::new(Mutex::new(HashMap::new())),
            is_preconfer_now: Arc::new(AtomicBool::new(false)),
            preconfirmation_txs: Arc::new(Mutex::new(HashMap::new())),
            operator,
            preconfirmation_helper: PreconfirmationHelper::new(),
            bls_service,
        })
    }

    /// Consumes the Node and starts two loops:
    /// one for handling incoming messages and one for the block preconfirmation
    pub async fn entrypoint(mut self) -> Result<(), Error> {
        tracing::info!("Starting node");
        self.start_new_msg_receiver_thread();
        self.preconfirmation_loop().await;
        Ok(())
    }

    fn start_new_msg_receiver_thread(&mut self) {
        let preconfirmed_blocks = self.preconfirmed_blocks.clone();
        let ethereum_l1 = self.ethereum_l1.clone();
        let taiko = self.taiko.clone();
        let is_preconfer_now = self.is_preconfer_now.clone();
        let preconfirmation_txs = self.preconfirmation_txs.clone();
        if let (Some(node_rx), Some(p2p_to_node_rx)) = (
            self.node_block_proposed_rx.take(),
            self.p2p_to_node_rx.take(),
        ) {
            tokio::spawn(async move {
                Self::handle_incoming_messages(
                    node_rx,
                    p2p_to_node_rx,
                    preconfirmed_blocks,
                    ethereum_l1,
                    taiko,
                    is_preconfer_now,
                    preconfirmation_txs,
                )
                .await;
            });
        } else {
            tracing::error!("Some of the node_rx, p2p_to_node_rx, or lookahead_updated_rx has already been moved");
        }
    }

    async fn handle_incoming_messages(
        mut node_rx: Receiver<BlockProposed>,
        mut p2p_to_node_rx: Receiver<Vec<u8>>,
        preconfirmed_blocks: PreconfirmedBlocks,
        ethereum_l1: Arc<EthereumL1>,
        taiko: Arc<Taiko>,
        is_preconfer_now: Arc<AtomicBool>,
        preconfirmation_txs: Arc<Mutex<HashMap<u64, Vec<u8>>>>,
    ) {
        loop {
            tokio::select! {
                Some(block_proposed) = node_rx.recv() => {
                    if !is_preconfer_now.load(Ordering::Acquire) {
                        tracing::debug!("Node received block proposed event: {:?}", block_proposed.block_id());
                        if let Err(e) = Self::check_preconfirmed_blocks_correctness(&preconfirmed_blocks, taiko.chain_id, &block_proposed, ethereum_l1.clone()).await {
                            tracing::error!("Failed to check preconfirmed blocks correctness: {}", e);
                        }
                        if let Err(e) = Self::clean_old_blocks(&preconfirmed_blocks, block_proposed.block_id()).await {
                            tracing::error!("Failed to clean old blocks: {}", e);
                        }
                    } else {
                        tracing::debug!("Node is Preconfer and received block proposed event: {:?}", block_proposed.block_id());
                        preconfirmation_txs.lock().await.remove(&block_proposed.block_id());
                    }
                },
                Some(p2p_message) = p2p_to_node_rx.recv() => {
                    if !is_preconfer_now.load(Ordering::Acquire) {
                        tracing::debug!("Received Message from p2p!");
                        let msg: PreconfirmationMessage = p2p_message.into();
<<<<<<< HEAD
                        tracing::debug!("Node received message from p2p: {:?}", msg);
                        Self::advance_l2_head(msg, &preconfirmed_blocks, ethereum_l1.clone(), taiko.clone()).await;
=======
                        Self::check_preconfirmation_message(msg, &preconfirmed_blocks, ethereum_l1.clone(), taiko.clone()).await;
>>>>>>> ed917ed7
                    } else {
                        tracing::debug!("Node is Preconfer and received message from p2p: {:?}", p2p_message);
                    }
                }
            }
        }
    }

    async fn is_valid_preconfer(
        ethereum_l1: Arc<EthereumL1>,
        preconfer: PreconferAddress,
    ) -> Result<(), Error> {
        // get current lookahead
        let epoch = ethereum_l1
            .slot_clock
<<<<<<< HEAD
            .get_real_epoch_begin_timestamp_for_contract(
                ethereum_l1.slot_clock.get_current_epoch()?,
            )?;
=======
            .get_current_epoch()?;
>>>>>>> ed917ed7

        let current_lookahead = ethereum_l1
            .execution_layer
            .get_lookahead_preconfer_addresses_for_epoch(epoch)
            .await?;

        // get slot number in epoch
        let slot_of_epoch = ethereum_l1.slot_clock.get_current_slot_of_epoch()?;
        tracing::debug!("slot_of_epoch: {}", slot_of_epoch);

        // get current preconfer
        if current_lookahead[slot_of_epoch as usize] == preconfer {
            Ok(())
        } else {
            Err(anyhow::anyhow!(
                "is_valid_preconfer: P2P message Preconfer is not equal to current preconfer"
            ))
        }
    }

    async fn advance_l2_head(
        msg: PreconfirmationMessage,
        preconfirmed_blocks: &PreconfirmedBlocks,
        ethereum_l1: Arc<EthereumL1>,
        taiko: Arc<Taiko>,
    ) {
        // check hash
        let tx_list_commit = L2TxListsCommit::from_preconf(msg.block_height, msg.tx_list_hash, taiko.chain_id);
        tracing::debug!("Match txListCommit");
        match tx_list_commit.hash()
        {
            Ok(hash) => {
                if hash == msg.proof.commit_hash {
                    // check signature
                    match ethereum_l1
                        .execution_layer
                        .recover_address_from_msg(&msg.proof.commit_hash, &msg.proof.signature)
                    {
                        Ok(preconfer) => {
                            // check valid preconfer address
                            if let Err(e) =
                                Self::is_valid_preconfer(ethereum_l1.clone(), preconfer.into())
                                    .await
                            {
                                tracing::error!("Error: {} for block_id: {}", e, msg.block_height);
                                return;
                            }
                            // Add to preconfirmation map
                            preconfirmed_blocks
                                .lock()
                                .await
                                .insert(msg.block_height, msg.clone());
                            // Advance head
                            if let Err(e) = taiko.advance_head_to_new_l2_block(msg.tx_lists).await {
                                tracing::error!(
                                    "Failed to advance head: {} for block_id: {}",
                                    e,
                                    msg.block_height
                                );
                            }
                        }
                        Err(e) => {
                            tracing::error!(
                                "Failed to check signature: {} for block_id: {}",
                                e,
                                msg.block_height
                            );
                        }
                    }
                } else {
                    tracing::warn!(
                        "Preconfirmatoin hash is not correct for block_id: {}",
                        msg.block_height
                    );
                }
            }
            Err(e) => {
                tracing::warn!("Failed to calculate hash: {}", e);
            }
        }
    }

    async fn check_preconfirmed_blocks_correctness(
        preconfirmed_blocks: &PreconfirmedBlocks,
        chain_id: u64,
        block_proposed: &BlockProposed,
        ethereum_l1: Arc<EthereumL1>,
    ) -> Result<(), Error> {
        let preconfirmed_blocks = preconfirmed_blocks.lock().await;
        if let Some(preconf_block) = preconfirmed_blocks.get(&block_proposed.block_id()) {
            ethereum_l1
                .execution_layer
                .check_and_prove_incorrect_preconfirmation(
                    chain_id,
                    preconf_block.tx_list_hash,
                    preconf_block.proof.signature,
                    block_proposed,
                )
                .await?;
        }
        Ok(())
    }

    async fn preconfirmation_loop(&mut self) {
        tracing::debug!("Main perconfirmation loop started");
        // Synchronize with L1 Slot Start Time
        let duration_to_next_slot = self.ethereum_l1.slot_clock.duration_to_next_slot().unwrap();
        sleep(duration_to_next_slot).await;

        // Setup protocol if needed
        if let Err(e) = self.check_and_initialize_lookahead().await {
            tracing::error!("Failed to initialize lookahead: {}", e);
        }

        // start preconfirmation loop
        let mut interval = tokio::time::interval(Duration::from_secs(self.l2_slot_duration_sec));
        loop {
            interval.tick().await;

            if let Err(err) = self.main_block_preconfirmation_step().await {
                tracing::error!("Failed to execute main block preconfirmation step: {}", err);
            }
        }
    }

    async fn check_and_initialize_lookahead(&mut self) -> Result<(), Error> {
        // Check that the lookahead tail is equal to zero
        let is_zero = self
            .ethereum_l1
            .execution_layer
            .is_lookahead_tail_zero()
            .await?;
        if is_zero {
            self.ethereum_l1.force_push_lookahead().await?;
        }
        Ok(())
    }

    async fn main_block_preconfirmation_step(&mut self) -> Result<(), Error> {
        let current_epoch = self.ethereum_l1.slot_clock.get_current_epoch()?;
        if current_epoch != self.epoch {
            self.new_epoch_started(current_epoch).await?;
        }

        let current_slot = self.ethereum_l1.slot_clock.get_current_slot()?;

        match self.operator.get_status(current_slot).await? {
            OperatorStatus::PreconferAndProposer => {
                self.preconfirm_last_slot().await?;
            }
            OperatorStatus::Preconfer => {
                if !self.is_preconfer_now.load(Ordering::Acquire) {
                    self.is_preconfer_now.store(true, Ordering::Release);
                    self.start_propose().await?;
                }
                self.preconfirm_block(true).await?;
            }
            OperatorStatus::None => {
                tracing::info!("Not my slot to preconfirm: {}", current_slot);
            }
        }

        Ok(())
    }

    async fn new_epoch_started(&mut self, new_epoch: u64) -> Result<(), Error> {
        tracing::info!(
            "⏰ Current epoch changed from {} to {}",
            self.epoch,
            new_epoch
        );
        self.epoch = new_epoch;

        self.operator = Operator::new(self.ethereum_l1.clone(), new_epoch)?;
        // TODO it would be better to do it 1 epoch later
        self.operator.update_preconfer_lookahead_for_epoch().await?;
        // TODO
        #[cfg(debug_assertions)]
        self.operator
            .print_preconfer_slots(self.ethereum_l1.slot_clock.get_current_slot()?)
            .await;

        // TODO Move it to operator
        self.lookahead_preconfer_buffer = Some(
            self.ethereum_l1
                .execution_layer
                .get_lookahead_preconfer_buffer()
                .await?,
        );

        Ok(())
    }

    async fn get_lookahead_pointer(&mut self) -> Result<u64, Error> {
        let contract_timestamp = self.ethereum_l1.slot_clock.get_real_time_for_contract()?;

        let lookahead_pointer = self
            .lookahead_preconfer_buffer
            .as_ref()
            .ok_or(anyhow::anyhow!(
                "get_lookahead_params: lookahead_preconfer_buffer is None"
            ))?
            .iter()
            .position(|entry| {
                entry.preconfer == self.ethereum_l1.execution_layer.get_preconfer_address()
                    && contract_timestamp > entry.prevTimestamp
                    && contract_timestamp <= entry.timestamp
            })
            .ok_or(anyhow::anyhow!(
                "get_lookahead_params: Preconfer not found in lookahead"
            ))? as u64;

        Ok(lookahead_pointer)
    }

    async fn get_lookahead_params(
        &mut self,
    ) -> Result<Option<Vec<PreconfTaskManager::LookaheadSetParam>>, Error> {
        if self.operator.should_post_lookahead_for_next_epoch().await? {
            tracing::debug!("Should post lookahead params, getting them");
            let cl_lookahead = self
                .ethereum_l1
                .consensus_layer
                .get_lookahead(self.epoch + 1)
                .await?;

            let lookahead_params = self
                .ethereum_l1
                .execution_layer
                .get_lookahead_params_for_epoch_using_cl_lookahead(self.epoch + 1, &cl_lookahead)
                .await?;

            tracing::debug!("Got Lookahead params: {}", lookahead_params.len());

            return Ok(Some(lookahead_params));
        }
        Ok(None)
    }

    async fn preconfirm_last_slot(&mut self) -> Result<(), Error> {
        self.preconfirm_block(false).await?;
        if self
            .preconfirmation_helper
            .is_last_final_slot_perconfirmation()
        {
            // Last(4th) perconfirmation when we are proposer and preconfer
            self.is_preconfer_now.store(false, Ordering::Release);

            let mut preconfirmation_txs = self.preconfirmation_txs.lock().await;
            if !preconfirmation_txs.is_empty() {
                tracing::debug!("Call MEV Boost for {} txs", preconfirmation_txs.len());
                // Build constraints
                let constraints: Vec<Vec<u8>> = preconfirmation_txs
                    .iter()
                    .map(|(_, value)| value.clone())
                    .collect();
                // Get slot_id
                let slot_id = self.ethereum_l1.slot_clock.get_current_slot()?;

                self.mev_boost
                    .force_inclusion(constraints, slot_id, self.bls_service.clone())
                    .await?;

                preconfirmation_txs.clear();
            }
        } else {
            // Increment perconfirmations count when we are proposer and preconfer
            self.preconfirmation_helper
                .increment_final_slot_perconfirmation();
        }

        Ok(())
    }

    async fn start_propose(&mut self) -> Result<(), Error> {
        // get L1 preconfer wallet nonce
        let nonce = self
            .ethereum_l1
            .execution_layer
            .get_preconfer_nonce()
            .await?;

        self.preconfirmation_helper.init(nonce);
        Ok(())
    }

    async fn preconfirm_block(&mut self, send_to_contract: bool) -> Result<(), Error> {
        let current_slot = self.ethereum_l1.slot_clock.get_current_slot()?;
        tracing::info!(
            "Preconfirming for the slot: {} ({})",
            current_slot,
            self.ethereum_l1.slot_clock.slot_of_epoch(current_slot)
        );

        let lookahead_params = self.get_lookahead_params().await?;
        let pending_tx_lists = self.taiko.get_pending_l2_tx_lists().await?;
        let pending_tx_lists_bytes = if pending_tx_lists.tx_list_bytes.is_empty() {
            if let Some(lookahead_params) = lookahead_params {
                tracing::debug!("No pending transactions to preconfirm, force pushing lookahead");
                self.preconfirmation_helper.increment_nonce();
                self.ethereum_l1
                    .execution_layer
                    .force_push_lookahead(lookahead_params)
                    .await?;
            }
            // No transactions skip preconfirmation step
            return Ok(());
        } else {
            tracing::debug!(
                "Pending {} transactions to preconfirm",
                pending_tx_lists.tx_list_bytes.len()
            );
            pending_tx_lists.tx_list_bytes[0].clone() // TODO: handle multiple tx lists
        };

        let new_block_height = pending_tx_lists.parent_block_id + 1;

        let (commit_hash, signature) =
            self.generate_commit_hash_and_signature(&pending_tx_lists, new_block_height)?;

        let proof = PreconfirmationProof {
            commit_hash,
            signature,
        };
        let preconf_message = PreconfirmationMessage::new(
            new_block_height,
            pending_tx_lists.tx_lists.clone(),
            &pending_tx_lists_bytes,
            proof.clone(),
        );
        self.send_preconfirmations_to_the_avs_p2p(preconf_message.clone())
            .await?;
        self.taiko
            .advance_head_to_new_l2_block(pending_tx_lists.tx_lists)
            .await?;

        let lookahead_pointer = self.get_lookahead_pointer().await?;
        let tx = self
            .ethereum_l1
            .execution_layer
            .propose_new_block(
                self.preconfirmation_helper.get_next_nonce(),
                pending_tx_lists_bytes,
                lookahead_pointer,
                lookahead_params.unwrap_or(vec![]),
                send_to_contract,
            )
            .await?;

        // insert transaction
        self.preconfirmation_txs
            .lock()
            .await
            .insert(new_block_height, tx);

        Ok(())
    }

    // TODO: use web3signer to sign the message
    fn generate_commit_hash_and_signature(
        &self,
        reply: &RPCReplyL2TxLists,
        block_height: u64,
    ) -> Result<([u8; 32], [u8; 65]), Error> {
        let commit = L2TxListsCommit::new(reply, block_height, self.taiko.chain_id);
        let hash = commit.hash()?;
        let signature = self
            .ethereum_l1
            .execution_layer
            .sign_message_with_private_ecdsa_key(&hash[..])?;
        Ok((hash, signature))
    }

    async fn clean_old_blocks(
        preconfirmed_blocks: &PreconfirmedBlocks,
        current_block_height: u64,
    ) -> Result<(), Error> {
        let oldest_block_to_keep = current_block_height - OLDEST_BLOCK_DISTANCE;
        let mut preconfirmed_blocks = preconfirmed_blocks.lock().await;
        preconfirmed_blocks.retain(|block_height, _| block_height >= &oldest_block_to_keep);
        Ok(())
    }

    async fn send_preconfirmations_to_the_avs_p2p(
        &self,
        message: PreconfirmationMessage,
    ) -> Result<(), Error> {
        tracing::debug!("Send message to p2p : {:?}", message);
        self.node_to_p2p_tx
            .send(message.into())
            .await
            .map_err(|e| any_err!("Failed to send message to node_to_p2p_tx: {}", e))
    }
}<|MERGE_RESOLUTION|>--- conflicted
+++ resolved
@@ -152,12 +152,7 @@
                     if !is_preconfer_now.load(Ordering::Acquire) {
                         tracing::debug!("Received Message from p2p!");
                         let msg: PreconfirmationMessage = p2p_message.into();
-<<<<<<< HEAD
-                        tracing::debug!("Node received message from p2p: {:?}", msg);
                         Self::advance_l2_head(msg, &preconfirmed_blocks, ethereum_l1.clone(), taiko.clone()).await;
-=======
-                        Self::check_preconfirmation_message(msg, &preconfirmed_blocks, ethereum_l1.clone(), taiko.clone()).await;
->>>>>>> ed917ed7
                     } else {
                         tracing::debug!("Node is Preconfer and received message from p2p: {:?}", p2p_message);
                     }
@@ -173,13 +168,7 @@
         // get current lookahead
         let epoch = ethereum_l1
             .slot_clock
-<<<<<<< HEAD
-            .get_real_epoch_begin_timestamp_for_contract(
-                ethereum_l1.slot_clock.get_current_epoch()?,
-            )?;
-=======
             .get_current_epoch()?;
->>>>>>> ed917ed7
 
         let current_lookahead = ethereum_l1
             .execution_layer
