--- conflicted
+++ resolved
@@ -1,15 +1,10 @@
-<<<<<<< HEAD
 mod batch_proposer;
-pub mod block_proposed_receiver;
-mod commit;
-=======
->>>>>>> f530d7d7
 mod operator;
 mod preconfirmation_helper;
 
 use crate::{
     ethereum_l1::EthereumL1,
-    taiko::{l2_tx_lists::PendingTxLists, Taiko},
+    taiko::Taiko,
 };
 use anyhow::Error;
 use operator::{Operator, Status as OperatorStatus};
