use crate::{
    ethereum_l1::{execution_layer::PreconfTaskManager, EthereumL1},
    utils::types::*,
};
use anyhow::Error;
use std::sync::Arc;
use tracing::{debug, error};

pub struct Operator {
    ethereum_l1: Arc<EthereumL1>,
    epoch: u64,
<<<<<<< HEAD
    lookahead_required_contract_called: bool,
    lookahead_preconfer_addresses: Vec<PreconferAddress>,
=======
    lookahead_preconfer_addresses: Vec<PreconferAddress>,
    lookahead_preconfer_buffer: Vec<PreconfTaskManager::LookaheadBufferEntry>,
>>>>>>> 71900feb
    l1_slots_per_epoch: u64,
}

#[derive(Debug, PartialEq, Eq)]
pub enum Status {
    None,
    Preconfer,
    PreconferAndProposer, // has to force include transactions
}

impl Operator {
    pub fn new(ethereum_l1: Arc<EthereumL1>, epoch: Epoch) -> Result<Self, Error> {
<<<<<<< HEAD
        tracing::debug!("Operator::new: epoch: {}", epoch);
=======
        debug!("Operator::new: epoch: {}", epoch);
>>>>>>> 71900feb
        let l1_slots_per_epoch = ethereum_l1.slot_clock.get_slots_per_epoch();
        Ok(Self {
            ethereum_l1,
            epoch,
<<<<<<< HEAD
            lookahead_required_contract_called: false,
            lookahead_preconfer_addresses: vec![],
=======
            lookahead_preconfer_addresses: vec![],
            lookahead_preconfer_buffer: vec![],
>>>>>>> 71900feb
            l1_slots_per_epoch,
        })
    }

    #[cfg(debug_assertions)]
    pub async fn print_preconfer_slots(&self, base_slot: Slot) {
        let preconfer = &self.ethereum_l1.execution_layer.get_preconfer_address();
        let preconfer_slots: Vec<String> = self
            .lookahead_preconfer_addresses
            .iter()
            .enumerate()
            .filter_map(|(i, address)| {
                if address == preconfer {
                    Some((base_slot + i as u64).to_string())
                } else {
                    None
                }
            })
            .collect();

        debug!("Preconfer slots: {}", preconfer_slots.join(", "));
    }

    pub async fn get_status(&mut self, slot: Slot) -> Result<Status, Error> {
        if self.lookahead_preconfer_addresses.len() != self.l1_slots_per_epoch as usize {
            return Err(anyhow::anyhow!(
                "Operator::get_status: Incorrect lookahead params, should be {} but {} given",
                self.l1_slots_per_epoch,
                self.lookahead_preconfer_addresses.len()
            ));
        }

        let slot = slot % self.l1_slots_per_epoch;

        // If the preconfer address is zero, next epoch preconfer may start preconfirming.
        // Update the lookahead to check if it is assigned as a preconfer for the rest slots
        // of the current epoch.
        if self.lookahead_preconfer_addresses[slot as usize] == PRECONFER_ADDRESS_ZERO {
            self.update_preconfer_lookahead_for_epoch().await?;
        }

        if self.lookahead_preconfer_addresses[slot as usize]
            == self.ethereum_l1.execution_layer.get_preconfer_address()
        {
            let next_preconfer_address = self.get_next_preconfer_address(slot).await?;
            if self.is_the_final_slot_to_preconf(next_preconfer_address) {
                return Ok(Status::PreconferAndProposer);
            }
            return Ok(Status::Preconfer);
        }

        Ok(Status::None)
    }

    async fn get_next_preconfer_address(
        &mut self,
        slot_mod_slots_per_epoch: Slot,
    ) -> Result<PreconferAddress, Error> {
        if slot_mod_slots_per_epoch == self.l1_slots_per_epoch - 1 {
            let lookahead_preconfer_addresses_next_epoch = self
                .ethereum_l1
                .execution_layer
                .get_lookahead_preconfer_addresses_for_epoch(self.epoch + 1)
                .await?;
            Ok(lookahead_preconfer_addresses_next_epoch[0])
        } else {
            let next_slot = (slot_mod_slots_per_epoch + 1) as usize;
            if self.lookahead_preconfer_addresses[next_slot] == PRECONFER_ADDRESS_ZERO {
                self.update_preconfer_lookahead_for_epoch().await?;
            }
            Ok(self.lookahead_preconfer_addresses[next_slot])
        }
    }

    fn is_the_final_slot_to_preconf(&self, next_preconfer_address: PreconferAddress) -> bool {
        next_preconfer_address != self.ethereum_l1.execution_layer.get_preconfer_address()
    }

    pub async fn should_post_lookahead_for_next_epoch(&mut self) -> Result<bool, Error> {
<<<<<<< HEAD
        if !self.lookahead_required_contract_called {
            tracing::debug!("Operator::should_post_lookahead: checking if lookahead is required");
            self.lookahead_required_contract_called = true;
            if self
                .ethereum_l1
                .execution_layer
                .is_lookahead_required(self.epoch + 1)
                .await?
            {
                return Ok(true);
            }
        }
        Ok(false)
    }

    pub async fn update_preconfer_lookahead_for_epoch(&mut self) -> Result<(), Error> {
        tracing::debug!("Updating preconfer lookahead for epoch: {}", self.epoch);
=======
        self.ethereum_l1
            .execution_layer
            .is_lookahead_required()
            .await
    }

    pub async fn update_preconfer_lookahead_for_epoch(&mut self) -> Result<(), Error> {
        debug!("Updating preconfer lookahead for epoch: {}", self.epoch);
>>>>>>> 71900feb

        self.lookahead_preconfer_addresses = self
            .ethereum_l1
            .execution_layer
            .get_lookahead_preconfer_addresses_for_epoch(self.epoch)
            .await?;
<<<<<<< HEAD
=======

        self.lookahead_preconfer_buffer = self
            .ethereum_l1
            .execution_layer
            .get_lookahead_preconfer_buffer()
            .await?
            .to_vec();
        Ok(())
    }

    pub fn get_lookahead_pointer(&mut self, slot: Slot) -> Result<u64, Error> {
        let slot_begin_timestamp = self
            .ethereum_l1
            .slot_clock
            .get_real_slot_begin_timestamp_for_contract(slot)?;

        let lookahead_pointer = self
            .lookahead_preconfer_buffer
            .iter()
            .position(|entry| {
                entry.preconfer == self.ethereum_l1.execution_layer.get_preconfer_address()
                    && slot_begin_timestamp > entry.prevTimestamp
                    && slot_begin_timestamp <= entry.timestamp
            })
            .ok_or_else(|| {
                let buffer_str = self
                    .lookahead_preconfer_buffer
                    .iter()
                    .map(|entry| {
                        format!(
                            "{}, {}, {}, {}",
                            entry.isFallback, entry.timestamp, entry.prevTimestamp, entry.preconfer
                        )
                    })
                    .collect::<Vec<String>>()
                    .join("; ");
                debug!("slot_begin_timestamp: {}", slot_begin_timestamp);
                debug!("Lookahead buffer: [{}]", buffer_str);
                anyhow::anyhow!("get_lookahead_params: Preconfer not found in lookahead")
            })? as u64;

        Ok(lookahead_pointer)
    }

    pub async fn check_empty_lookahead(&mut self) -> Result<(), Error> {
        debug!("Checking empty lookahead");

        let is_required = self
            .ethereum_l1
            .execution_layer
            .is_lookahead_required()
            .await?;

        if is_required {
            self.update_preconfer_lookahead_for_epoch().await?;
            if self
                .lookahead_preconfer_addresses
                .iter()
                .all(|addr| *addr == PRECONFER_ADDRESS_ZERO)
            {
                debug!("Lookahead is empty, force pushing");
                match self.ethereum_l1.force_push_lookahead().await {
                    Ok(_) => {
                        debug!("Force pushed lookahead");
                    }
                    Err(err) => {
                        if err.to_string().contains("AlreadyKnown") {
                            debug!("Force push lookahead already known");
                        } else {
                            error!("Failed to force push lookahead: {}", err);
                        }
                    }
                }
            }
        }
>>>>>>> 71900feb
        Ok(())
    }
}

#[cfg(test)]
#[cfg(feature = "use_mock")]
mod tests {
    use super::*;
    use crate::ethereum_l1::{consensus_layer::ConsensusLayer, slot_clock::SlotClock};

    use mockall_double::double;

    #[double]
    use crate::ethereum_l1::execution_layer::ExecutionLayer;

    #[tokio::test]
    async fn test_get_status() {
        let mut execution_layer = ExecutionLayer::default();
        execution_layer
            .expect_get_lookahead_preconfer_addresses_for_epoch()
            .returning(|_| {
                Ok(vec![[1u8; 20], [1u8; 20]]
                    .into_iter()
                    .chain(std::iter::repeat([0u8; 20]).take(30))
                    .collect())
            });
        execution_layer
            .expect_get_lookahead_preconfer_buffer()
            .returning(|| Ok(create_lookahead_buffer()));
        let mut operator = create_operator(0, execution_layer).unwrap();
        operator
            .update_preconfer_lookahead_for_epoch()
            .await
            .unwrap();
        let status = operator.get_status(32).await.unwrap();
        assert_eq!(status, Status::Preconfer);

        let status = operator.get_status(33).await.unwrap();
        assert_eq!(status, Status::PreconferAndProposer);

        let status = operator.get_status(34).await.unwrap();
        assert_eq!(status, Status::None);
    }

    #[tokio::test]
    async fn test_get_status_last_slot_preconfer_and_proposer() {
        let mut execution_layer = ExecutionLayer::default();
        execution_layer
            .expect_get_lookahead_preconfer_addresses_for_epoch()
            .returning(|epoch_begin_timestamp| {
                if epoch_begin_timestamp == 0 {
                    Ok(vec![[1u8; 20]; 32])
                } else {
                    Ok(vec![[0u8; 20]; 32])
                }
            });
        execution_layer
            .expect_get_lookahead_preconfer_buffer()
            .returning(|| Ok(create_lookahead_buffer()));

        let mut operator = create_operator(0, execution_layer).unwrap();
        operator
            .update_preconfer_lookahead_for_epoch()
            .await
            .unwrap();
        let status = operator.get_status(31).await.unwrap();
        assert_eq!(status, Status::PreconferAndProposer);
    }

    #[tokio::test]
    async fn test_get_status_last_slot_preconfer() {
        let mut execution_layer = ExecutionLayer::default();
        execution_layer
            .expect_get_lookahead_preconfer_addresses_for_epoch()
            .returning(|epoch_begin_timestamp| {
                if epoch_begin_timestamp == 0 {
                    Ok(vec![[1u8; 20]; 32])
                } else {
                    Ok(vec![[1u8; 20]]
                        .into_iter()
                        .chain(std::iter::repeat([0u8; 20]).take(31))
                        .collect())
                }
            });
        execution_layer
            .expect_get_lookahead_preconfer_buffer()
            .returning(|| Ok(create_lookahead_buffer()));

        let mut operator = create_operator(0, execution_layer).unwrap();
        operator
            .update_preconfer_lookahead_for_epoch()
            .await
            .unwrap();
        let status = operator.get_status(31).await.unwrap();
        assert_eq!(status, Status::Preconfer);
    }

    fn create_operator(
        epoch: Epoch,
        mut execution_layer: ExecutionLayer,
    ) -> Result<Operator, Error> {
        execution_layer
            .expect_get_preconfer_address()
            .returning(|| PreconferAddress::from([1u8; 20]));
        let ethereum_l1 = Arc::new(EthereumL1 {
            slot_clock: Arc::new(SlotClock::new(0, 12, 12, 32, 3)),
            consensus_layer: ConsensusLayer::new("http://localhost:5052").unwrap(),
            execution_layer,
        });

        Operator::new(ethereum_l1, epoch)
    }

    fn create_lookahead_buffer() -> [PreconfTaskManager::LookaheadBufferEntry; 64] {
        use alloy::primitives::Address;

        let mut buffer = vec![];
        for _ in 0..64 {
            buffer.push(PreconfTaskManager::LookaheadBufferEntry {
                isFallback: false,
                timestamp: 0,
                prevTimestamp: 0,
                preconfer: Address::from([0u8; 20]),
            });
        }
        buffer
            .try_into()
            .unwrap_or_else(|_| panic!("Failed to convert buffer to array"))
    }
}<|MERGE_RESOLUTION|>--- conflicted
+++ resolved
@@ -9,13 +9,8 @@
 pub struct Operator {
     ethereum_l1: Arc<EthereumL1>,
     epoch: u64,
-<<<<<<< HEAD
-    lookahead_required_contract_called: bool,
-    lookahead_preconfer_addresses: Vec<PreconferAddress>,
-=======
     lookahead_preconfer_addresses: Vec<PreconferAddress>,
     lookahead_preconfer_buffer: Vec<PreconfTaskManager::LookaheadBufferEntry>,
->>>>>>> 71900feb
     l1_slots_per_epoch: u64,
 }
 
@@ -28,22 +23,13 @@
 
 impl Operator {
     pub fn new(ethereum_l1: Arc<EthereumL1>, epoch: Epoch) -> Result<Self, Error> {
-<<<<<<< HEAD
-        tracing::debug!("Operator::new: epoch: {}", epoch);
-=======
         debug!("Operator::new: epoch: {}", epoch);
->>>>>>> 71900feb
         let l1_slots_per_epoch = ethereum_l1.slot_clock.get_slots_per_epoch();
         Ok(Self {
             ethereum_l1,
             epoch,
-<<<<<<< HEAD
-            lookahead_required_contract_called: false,
-            lookahead_preconfer_addresses: vec![],
-=======
             lookahead_preconfer_addresses: vec![],
             lookahead_preconfer_buffer: vec![],
->>>>>>> 71900feb
             l1_slots_per_epoch,
         })
     }
@@ -123,25 +109,6 @@
     }
 
     pub async fn should_post_lookahead_for_next_epoch(&mut self) -> Result<bool, Error> {
-<<<<<<< HEAD
-        if !self.lookahead_required_contract_called {
-            tracing::debug!("Operator::should_post_lookahead: checking if lookahead is required");
-            self.lookahead_required_contract_called = true;
-            if self
-                .ethereum_l1
-                .execution_layer
-                .is_lookahead_required(self.epoch + 1)
-                .await?
-            {
-                return Ok(true);
-            }
-        }
-        Ok(false)
-    }
-
-    pub async fn update_preconfer_lookahead_for_epoch(&mut self) -> Result<(), Error> {
-        tracing::debug!("Updating preconfer lookahead for epoch: {}", self.epoch);
-=======
         self.ethereum_l1
             .execution_layer
             .is_lookahead_required()
@@ -150,15 +117,12 @@
 
     pub async fn update_preconfer_lookahead_for_epoch(&mut self) -> Result<(), Error> {
         debug!("Updating preconfer lookahead for epoch: {}", self.epoch);
->>>>>>> 71900feb
 
         self.lookahead_preconfer_addresses = self
             .ethereum_l1
             .execution_layer
             .get_lookahead_preconfer_addresses_for_epoch(self.epoch)
             .await?;
-<<<<<<< HEAD
-=======
 
         self.lookahead_preconfer_buffer = self
             .ethereum_l1
@@ -234,7 +198,6 @@
                 }
             }
         }
->>>>>>> 71900feb
         Ok(())
     }
 }
