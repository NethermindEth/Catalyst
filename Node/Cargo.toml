[package]
name = "taiko_preconf_avs_node"
version = "0.1.0"
edition = "2021"

# See more keys and their definitions at https://doc.rust-lang.org/cargo/reference/manifest.html

[dependencies]
alloy = { version = "0.2", features = ["full", "node-bindings"] }
tokio = { version = "1.38", features = ["full"] }
tracing = "0.1.40"
tracing-subscriber = "0.3"
jsonrpsee = { version = "0.24", features = ["http-client", "server"] }
serde = { version = "1.0", features = ["derive"] }
serde_json = "1.0"
lazy_static = "1.4"
anyhow = "1.0.86"
k256 = "0.13"
ecdsa = "0.16"
elliptic-curve = "0.13"
reqwest = "0.12"
hex = "0.4"
tiny-keccak = "2.0"
secp256k1 = "0.29"
beacon-api-client = { git = "https://github.com/ralexstokes/ethereum-consensus", package = "beacon-api-client" }
ethereum-consensus = { git = "https://github.com/ralexstokes/ethereum-consensus", package = "ethereum-consensus" }
ssz_rs = { git = "https://github.com/ralexstokes/ssz-rs", rev = "84ef2b71aa004f6767420badb42c902ad56b8b72" }
dotenv = "0.15"
rand_core = "0.6"
chrono = "0.4"
p2p-network = { path = "../p2pNode/p2pNetwork" }
bincode = "1.3"
serde_bytes = "0.11"
clap = "4.5"
futures-util = "0.3"
ethereum_ssz = "0.7"
ethereum_ssz_derive = "0.7"
<<<<<<< HEAD
bls_on_arkworks = "0.3.0"
rand = "0.8" 
=======
tree_hash = "0.8"
bls_on_arkworks = "0.3.0"
>>>>>>> 5af59076

[dev-dependencies]
mockall_double = "0.3"
mockall = "0.13"
mockito = "1.4"<|MERGE_RESOLUTION|>--- conflicted
+++ resolved
@@ -35,13 +35,8 @@
 futures-util = "0.3"
 ethereum_ssz = "0.7"
 ethereum_ssz_derive = "0.7"
-<<<<<<< HEAD
 bls_on_arkworks = "0.3.0"
 rand = "0.8" 
-=======
-tree_hash = "0.8"
-bls_on_arkworks = "0.3.0"
->>>>>>> 5af59076
 
 [dev-dependencies]
 mockall_double = "0.3"
