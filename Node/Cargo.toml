--- conflicted
+++ resolved
@@ -24,14 +24,11 @@
 secp256k1 = "0.29"
 beacon-api-client = { git = "https://github.com/ralexstokes/ethereum-consensus", package = "beacon-api-client" }
 dotenv = "0.15"
-<<<<<<< HEAD
 rand_core = "0.6"
 chrono = "0.4"
-=======
 p2p-network = { path = "../p2pNode/p2pNetwork" }
 bincode = "1.3"
 serde_bytes = "0.11"
->>>>>>> 9cd08b13
 
 [dev-dependencies]
 mockito = "1.4"