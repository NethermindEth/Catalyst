[package]
name = "taiko_preconf_avs_node"
<<<<<<< HEAD
version = "0.2.62"
=======
version = "0.2.63"
>>>>>>> d83495ea
edition = "2021"

# See more keys and their definitions at https://doc.rust-lang.org/cargo/reference/manifest.html

[dependencies]
alloy = { version = "0.12", features = [
    "full",
    "node-bindings",
    "rlp",
    "rpc-types-beacon",
    "rpc-types",
] }
alloy-rlp = "0.3"
tokio = { version = "1.38", features = ["full"] }
tokio-util = "0.7"
tracing = "0.1.40"
tracing-subscriber = { version = "0.3", features = ["env-filter"] }
jsonrpsee = { version = "0.24", features = ["http-client", "server"] }
jsonwebtoken = "9.3"
serde = { version = "1.0.217", features = ["derive"] }
serde_json = "1.0"
lazy_static = "1.4"
anyhow = "1.0.86"
k256 = { version = "0.13", features = ["ecdsa"] }
ecdsa = "0.16"
elliptic-curve = "0.13"
reqwest = "0.12"
hex = "0.4"
ethereum-consensus = { git = "https://github.com/ralexstokes/ethereum-consensus", package = "ethereum-consensus", rev = "8fbd8a53dca0170bedeca40a92ee70fd48c4615b" }
dotenv = "0.15"
chrono = "0.4"
futures-util = "0.3"
http = "1.2"
flate2 = "1.1"
alloy-json-rpc = "0.12"
prometheus = "0.14"
warp = "0.3"
clap = { version = "4.4", features = ["derive"], optional = true }

[dev-dependencies]
mockito = "1.4"

[features]
default = ["extra-gas-percentage"]
extra-gas-percentage = []
test-gas = ["clap"]
sync-on-warmup = []<|MERGE_RESOLUTION|>--- conflicted
+++ resolved
@@ -1,10 +1,6 @@
 [package]
 name = "taiko_preconf_avs_node"
-<<<<<<< HEAD
-version = "0.2.62"
-=======
-version = "0.2.63"
->>>>>>> d83495ea
+version = "0.2.64"
 edition = "2021"
 
 # See more keys and their definitions at https://doc.rust-lang.org/cargo/reference/manifest.html
