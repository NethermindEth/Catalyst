[package]
name = "taiko_preconf_avs_node"
version = "0.1.0"
edition = "2021"

# See more keys and their definitions at https://doc.rust-lang.org/cargo/reference/manifest.html

[dependencies]
alloy = { version = "0.2", features = ["full", "node-bindings", "rlp"] }
alloy-rlp = "0.3"
tokio = { version = "1.38", features = ["full"] }
tracing = "0.1.40"
tracing-subscriber = "0.3"
jsonrpsee = { version = "0.24", features = ["http-client", "server"] }
serde = { version = "1.0", features = ["derive"] }
serde_json = "1.0"
lazy_static = "1.4"
anyhow = "1.0.86"
k256 = "0.13"
ecdsa = "0.16"
elliptic-curve = "0.13"
reqwest = "0.12"
hex = "0.4"
tiny-keccak = "2.0"
secp256k1 = "0.29"
beacon-api-client = { git = "https://github.com/ralexstokes/ethereum-consensus", package = "beacon-api-client" }
ethereum-consensus = { git = "https://github.com/ralexstokes/ethereum-consensus", package = "ethereum-consensus" }
ssz_rs = { git = "https://github.com/ralexstokes/ssz-rs", rev = "84ef2b71aa004f6767420badb42c902ad56b8b72" }
dotenv = "0.15"
rand_core = "0.6"
chrono = "0.4"
p2p-network = { path = "../p2pNode/p2pNetwork" }
bincode = "1.3"
serde_bytes = "0.11"
clap = "4.5"
futures-util = "0.3"
ethereum_ssz = "0.7"
ethereum_ssz_derive = "0.7"
bls_on_arkworks = "0.3.0"
<<<<<<< HEAD
num-bigint = "0.4.6"
=======
rand = "0.8" 
flate2 = "1.0"
>>>>>>> b8f36dc3

[dev-dependencies]
mockall_double = "0.3"
mockall = "0.13"
mockito = "1.4"

[features]
use_mock = []<|MERGE_RESOLUTION|>--- conflicted
+++ resolved
@@ -37,12 +37,9 @@
 ethereum_ssz = "0.7"
 ethereum_ssz_derive = "0.7"
 bls_on_arkworks = "0.3.0"
-<<<<<<< HEAD
 num-bigint = "0.4.6"
-=======
 rand = "0.8" 
 flate2 = "1.0"
->>>>>>> b8f36dc3
 
 [dev-dependencies]
 mockall_double = "0.3"
