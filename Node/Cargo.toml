--- conflicted
+++ resolved
@@ -6,12 +6,8 @@
 # See more keys and their definitions at https://doc.rust-lang.org/cargo/reference/manifest.html
 
 [dependencies]
-<<<<<<< HEAD
-alloy = { version = "0.3", features = ["full", "node-bindings"] }
-alloy-eips = "0.3"
-=======
 alloy = { version = "0.2", features = ["full", "node-bindings"] }
->>>>>>> 9c408500
+alloy-eips = "0.2"
 tokio = { version = "1.38", features = ["full"] }
 tracing = "0.1.40"
 tracing-subscriber = "0.3"
@@ -39,11 +35,8 @@
 futures-util = "0.3"
 ethereum_ssz = "0.7"
 ethereum_ssz_derive = "0.7"
-<<<<<<< HEAD
-=======
 tree_hash = "0.8"
 blst = "0.3"
->>>>>>> 9c408500
 
 [dev-dependencies]
 mockito = "1.4"