mod chain_monitor;
mod crypto;
mod ethereum_l1;
<<<<<<< HEAD
mod forced_inclusion_monitor;
=======
mod funds_monitor;
>>>>>>> ac23795d
mod metrics;
mod node;
mod shared;
mod taiko;
mod utils;

use anyhow::Error;
use metrics::Metrics;
use std::sync::Arc;
use tokio::{
    signal::unix::{SignalKind, signal},
    sync::mpsc,
};
use tokio_util::sync::CancellationToken;
use tracing::{error, info};

#[cfg(feature = "test-gas")]
mod test_gas;
#[cfg(feature = "test-gas")]
use clap::Parser;
#[cfg(feature = "test-gas")]
use test_gas::test_gas_params;

#[cfg(feature = "test-gas")]
#[derive(Parser, Debug)]
struct Args {
    #[arg(long = "test-gas", value_name = "BLOCK_COUNT")]
    test_gas: Option<u32>,
}

#[tokio::main]
async fn main() -> Result<(), Error> {
    init_logging();

    info!("🚀 Starting Whitelist Node v{}", env!("CARGO_PKG_VERSION"));

    let config = utils::config::Config::read_env_variables();
    let cancel_token = CancellationToken::new();

    let metrics = Arc::new(Metrics::new());

    // Set up panic hook to cancel token on panic
    let panic_cancel_token = cancel_token.clone();
    std::panic::set_hook(Box::new(move |panic_info| {
        error!("Panic occurred: {:?}", panic_info);
        panic_cancel_token.cancel();
        info!("Cancellation token triggered, initiating shutdown...");
    }));

<<<<<<< HEAD
    let chain_monitor = Arc::new(chain_monitor::ChainMonitor::new(
        config.l1_ws_rpc_url.clone(),
        config.taiko_geth_ws_rpc_url.clone(),
        config.contract_addresses.taiko_inbox.clone(),
        cancel_token.clone(),
    )?);
    chain_monitor.start().await?;

    let forced_inclusion_store = config.contract_addresses.forced_inclusion_store.clone();

=======
>>>>>>> ac23795d
    let (transaction_error_sender, transaction_error_receiver) = mpsc::channel(100);
    let ethereum_l1 = ethereum_l1::EthereumL1::new(
        ethereum_l1::config::EthereumL1Config {
            execution_ws_rpc_url: config.l1_ws_rpc_url.clone(),
<<<<<<< HEAD
            avs_node_ecdsa_private_key: config.avs_node_ecdsa_private_key,
            contract_addresses: config.contract_addresses,
=======
            avs_node_ecdsa_private_key: config.avs_node_ecdsa_private_key.clone(),
            contract_addresses: config.contract_addresses.clone(),
>>>>>>> ac23795d
            consensus_rpc_url: config.l1_beacon_url,
            slot_duration_sec: config.l1_slot_duration_sec,
            slots_per_epoch: config.l1_slots_per_epoch,
            preconf_heartbeat_ms: config.preconf_heartbeat_ms,
            min_priority_fee_per_gas_wei: config.min_priority_fee_per_gas_wei,
            tx_fees_increase_percentage: config.tx_fees_increase_percentage,
            max_attempts_to_send_tx: config.max_attempts_to_send_tx,
            max_attempts_to_wait_tx: config.max_attempts_to_wait_tx,
            delay_between_tx_attempts_sec: config.delay_between_tx_attempts_sec,
        },
        transaction_error_sender,
        metrics.clone(),
    )
    .await
    .map_err(|e| anyhow::anyhow!("Failed to create EthereumL1: {}", e))?;

    let ethereum_l1 = Arc::new(ethereum_l1);

    let forced_inclusion_monitor = Arc::new(
        forced_inclusion_monitor::ForcedInclusionMonitor::new(
            config.l1_ws_rpc_url,
            forced_inclusion_store,
            cancel_token.clone(),
            ethereum_l1.clone(),
        )
        .await?,
    );
    forced_inclusion_monitor.start().await?;

    #[cfg(feature = "test-gas")]
    let args = Args::parse();
    #[cfg(feature = "test-gas")]
    if let Some(gas) = args.test_gas {
        info!("Test gas block count: {}", gas);
        test_gas_params(
            ethereum_l1.clone(),
            gas,
            config.l1_height_lag,
            config.max_bytes_size_of_batch,
            transaction_error_receiver,
        )
        .await?;
        return Ok(());
    } else {
        tracing::error!("No test gas block count provided.");
    }

    let jwt_secret_bytes = utils::file_operations::read_jwt_secret(&config.jwt_secret_file_path)?;
    let taiko = Arc::new(
        taiko::Taiko::new(
            ethereum_l1.clone(),
            metrics.clone(),
            taiko::config::TaikoConfig::new(
                config.taiko_geth_ws_rpc_url.clone(),
                config.taiko_geth_auth_rpc_url,
                config.taiko_driver_url,
                jwt_secret_bytes,
                config.taiko_anchor_address,
                config.taiko_bridge_address,
                config.max_bytes_per_tx_list,
                config.min_bytes_per_tx_list,
                config.throttling_factor,
                config.rpc_l2_execution_layer_timeout,
                config.rpc_driver_preconf_timeout,
                config.rpc_driver_status_timeout,
                config.avs_node_ecdsa_private_key,
            )?,
        )
        .await
        .map_err(|e| anyhow::anyhow!("Failed to create Taiko: {}", e))?,
    );

    let max_anchor_height_offset = ethereum_l1
        .execution_layer
        .get_config_max_anchor_height_offset();
    if config.max_anchor_height_offset_reduction >= max_anchor_height_offset {
        panic!(
            "max_anchor_height_offset_reduction {} is greater than max_anchor_height_offset from pacaya config {}",
            config.max_anchor_height_offset_reduction, max_anchor_height_offset
        );
    }

    let l1_max_blocks_per_batch = ethereum_l1
        .execution_layer
        .get_config_max_blocks_per_batch();

    if config.max_blocks_per_batch > l1_max_blocks_per_batch {
        panic!(
            "max_blocks_per_batch ({}) exceeds limit from Pacaya config ({})",
            config.max_blocks_per_batch, l1_max_blocks_per_batch
        );
    }

    let max_blocks_per_batch = if config.max_blocks_per_batch == 0 {
        l1_max_blocks_per_batch
    } else {
        config.max_blocks_per_batch
    };

    let reorg_detector = Arc::new(
        reorg_detector::ReorgDetector::new(
            config.l1_ws_rpc_url,
            config.taiko_geth_ws_rpc_url,
            config.contract_addresses.taiko_inbox,
            cancel_token.clone(),
        )
        .map_err(|e| anyhow::anyhow!("Failed to create ReorgDetector: {}", e))?,
    );
    reorg_detector
        .start()
        .await
        .map_err(|e| anyhow::anyhow!("Failed to start ReorgDetector: {}", e))?;

    let node = node::Node::new(
        cancel_token.clone(),
        taiko.clone(),
        ethereum_l1.clone(),
        chain_monitor.clone(),
        config.preconf_heartbeat_ms,
        config.handover_window_slots,
        config.handover_start_buffer_ms,
        config.l1_height_lag,
        node::batch_manager::BatchBuilderConfig {
            max_bytes_size_of_batch: config.max_bytes_size_of_batch,
            max_blocks_per_batch,
            l1_slot_duration_sec: config.l1_slot_duration_sec,
            max_time_shift_between_blocks_sec: config.max_time_shift_between_blocks_sec,
            max_anchor_height_offset: max_anchor_height_offset
                - config.max_anchor_height_offset_reduction,
            default_coinbase: ethereum_l1.execution_layer.get_preconfer_alloy_address(),
        },
        config.simulate_not_submitting_at_the_end_of_epoch,
        transaction_error_receiver,
        metrics.clone(),
        forced_inclusion_monitor.clone(),
    )
    .await
    .map_err(|e| anyhow::anyhow!("Failed to create Node: {}", e))?;

    node.entrypoint()
        .await
        .map_err(|e| anyhow::anyhow!("Failed to start Node: {}", e))?;

    let funds_monitor = funds_monitor::FundsMonitor::new(
        ethereum_l1.clone(),
        taiko.clone(),
        metrics.clone(),
        config.threshold_eth,
        config.threshold_taiko,
        config.amount_to_bridge_from_l2_to_l1,
        cancel_token.clone(),
    );
    funds_monitor.run();

    metrics::server::serve_metrics(metrics.clone(), cancel_token.clone());

    wait_for_the_termination(cancel_token, config.l1_slot_duration_sec).await;

    Ok(())
}

async fn wait_for_the_termination(cancel_token: CancellationToken, shutdown_delay_secs: u64) {
    info!("Starting signal handler...");
    let mut sigterm = signal(SignalKind::terminate()).expect("Failed to set up SIGTERM handler");
    tokio::select! {
        _ = sigterm.recv() => {
            info!("Received SIGTERM, shutting down...");
            cancel_token.cancel();
            // Give tasks a little time to finish
            info!("Waiting for {}s", shutdown_delay_secs);
            tokio::time::sleep(tokio::time::Duration::from_secs(shutdown_delay_secs)).await;
        }
        _ = tokio::signal::ctrl_c() => {
            info!("Received Ctrl+C, shutting down...");
            cancel_token.cancel();
            tokio::time::sleep(tokio::time::Duration::from_secs(1)).await;
        }
        _ = cancel_token.cancelled() => {
            info!("Shutdown signal received, exiting avs node...");
        }
    }
}

fn init_logging() {
    use tracing_subscriber::{EnvFilter, filter::FilterFn, fmt, prelude::*};

    let filter = EnvFilter::try_from_default_env().unwrap_or_else(|_| {
        EnvFilter::new("debug")
            .add_directive(
                "reqwest=info"
                    .parse()
                    .expect("assert: can parse env filter directive"),
            )
            .add_directive(
                "hyper=info"
                    .parse()
                    .expect("assert: can parse env filter directive"),
            )
            .add_directive(
                "alloy_transport=info"
                    .parse()
                    .expect("assert: can parse env filter directive"),
            )
            .add_directive(
                "alloy_rpc_client=info"
                    .parse()
                    .expect("assert: can parse env filter directive"),
            )
            .add_directive(
                "p2p_network=info"
                    .parse()
                    .expect("assert: can parse env filter directive"),
            )
            .add_directive(
                "libp2p_gossipsub=info"
                    .parse()
                    .expect("assert: can parse env filter directive"),
            )
            .add_directive(
                "discv5=info"
                    .parse()
                    .expect("assert: can parse env filter directive"),
            )
            .add_directive(
                "netlink_proto=info"
                    .parse()
                    .expect("assert: can parse env filter directive"),
            )
    });

    // Create a custom formatter for heartbeat logs
    let heartbeat_format = fmt::format()
        .with_timer(fmt::time::time())
        .with_target(false)
        .with_level(false)
        .with_thread_ids(false)
        .with_thread_names(false)
        .with_file(false)
        .with_line_number(false);

    // Create a standard formatter for all other logs
    let standard_format = fmt::format()
        .with_timer(fmt::time::time())
        .with_target(true)
        .with_level(true)
        .with_thread_ids(false)
        .with_thread_names(false)
        .with_file(false)
        .with_line_number(false);

    // Create a layered subscriber that uses different formatters based on the target
    let subscriber = tracing_subscriber::registry()
        .with(filter)
        .with(
            fmt::Layer::default()
                .with_writer(std::io::stdout)
                .event_format(standard_format)
                .with_filter(FilterFn::new(|metadata: &tracing::Metadata<'_>| {
                    !metadata.target().contains("heartbeat")
                })),
        )
        .with(
            fmt::Layer::default()
                .with_writer(std::io::stdout)
                .event_format(heartbeat_format)
                .with_filter(FilterFn::new(|metadata: &tracing::Metadata<'_>| {
                    metadata.target().contains("heartbeat")
                })),
        );

    subscriber.init();
}<|MERGE_RESOLUTION|>--- conflicted
+++ resolved
@@ -1,11 +1,8 @@
 mod chain_monitor;
 mod crypto;
 mod ethereum_l1;
-<<<<<<< HEAD
 mod forced_inclusion_monitor;
-=======
 mod funds_monitor;
->>>>>>> ac23795d
 mod metrics;
 mod node;
 mod shared;
@@ -55,30 +52,12 @@
         info!("Cancellation token triggered, initiating shutdown...");
     }));
 
-<<<<<<< HEAD
-    let chain_monitor = Arc::new(chain_monitor::ChainMonitor::new(
-        config.l1_ws_rpc_url.clone(),
-        config.taiko_geth_ws_rpc_url.clone(),
-        config.contract_addresses.taiko_inbox.clone(),
-        cancel_token.clone(),
-    )?);
-    chain_monitor.start().await?;
-
-    let forced_inclusion_store = config.contract_addresses.forced_inclusion_store.clone();
-
-=======
->>>>>>> ac23795d
     let (transaction_error_sender, transaction_error_receiver) = mpsc::channel(100);
     let ethereum_l1 = ethereum_l1::EthereumL1::new(
         ethereum_l1::config::EthereumL1Config {
             execution_ws_rpc_url: config.l1_ws_rpc_url.clone(),
-<<<<<<< HEAD
-            avs_node_ecdsa_private_key: config.avs_node_ecdsa_private_key,
-            contract_addresses: config.contract_addresses,
-=======
             avs_node_ecdsa_private_key: config.avs_node_ecdsa_private_key.clone(),
             contract_addresses: config.contract_addresses.clone(),
->>>>>>> ac23795d
             consensus_rpc_url: config.l1_beacon_url,
             slot_duration_sec: config.l1_slot_duration_sec,
             slots_per_epoch: config.l1_slots_per_epoch,
@@ -99,8 +78,8 @@
 
     let forced_inclusion_monitor = Arc::new(
         forced_inclusion_monitor::ForcedInclusionMonitor::new(
-            config.l1_ws_rpc_url,
-            forced_inclusion_store,
+            config.l1_ws_rpc_url.clone(),
+            config.contract_addresses.forced_inclusion_store.clone(),
             cancel_token.clone(),
             ethereum_l1.clone(),
         )
@@ -178,19 +157,19 @@
         config.max_blocks_per_batch
     };
 
-    let reorg_detector = Arc::new(
-        reorg_detector::ReorgDetector::new(
+    let chain_monitor = Arc::new(
+        chain_monitor::ChainMonitor::new(
             config.l1_ws_rpc_url,
             config.taiko_geth_ws_rpc_url,
             config.contract_addresses.taiko_inbox,
             cancel_token.clone(),
         )
-        .map_err(|e| anyhow::anyhow!("Failed to create ReorgDetector: {}", e))?,
+        .map_err(|e| anyhow::anyhow!("Failed to create ChainMonitor: {}", e))?,
     );
-    reorg_detector
+    chain_monitor
         .start()
         .await
-        .map_err(|e| anyhow::anyhow!("Failed to start ReorgDetector: {}", e))?;
+        .map_err(|e| anyhow::anyhow!("Failed to start ChainMonitor: {}", e))?;
 
     let node = node::Node::new(
         cancel_token.clone(),
