pub(crate) mod batch_manager;
pub mod blob_parser;
mod l2_head_verifier;
mod operator;
mod verifier;

use crate::chain_monitor;
use crate::forced_inclusion::ForcedInclusion;
use crate::{
    ethereum_l1::{EthereumL1, transaction_error::TransactionError},
    metrics::Metrics,
    node::l2_head_verifier::L2HeadVerifier,
    shared::{l2_slot_info::L2SlotInfo, l2_tx_lists::PreBuiltTxList},
    taiko::{Taiko, preconf_blocks::BuildPreconfBlockResponse},
};
use anyhow::Error;
use batch_manager::{BatchBuilderConfig, BatchManager};
use chain_monitor::ChainMonitor;
use operator::{Operator, Status as OperatorStatus};
use std::sync::Arc;
use tokio::{
    sync::mpsc::{Receiver, error::TryRecvError},
    time::{Duration, sleep},
};
use tokio_util::sync::CancellationToken;
use tracing::{debug, error, info, warn};
use verifier::VerificationResult;

pub struct Node {
    cancel_token: CancellationToken,
    ethereum_l1: Arc<EthereumL1>,
    chain_monitor: Arc<ChainMonitor>,
    preconf_heartbeat_ms: u64,
    operator: Operator,
    batch_manager: BatchManager,
    verifier: Option<verifier::Verifier>,
    taiko: Arc<Taiko>,
    transaction_error_channel: Receiver<TransactionError>,
    metrics: Arc<Metrics>,
    watchdog: u64,
    head_verifier: L2HeadVerifier,
    propose_forced_inclusion: bool,
}

impl Node {
    #[allow(clippy::too_many_arguments)]
    pub async fn new(
        cancel_token: CancellationToken,
        taiko: Arc<Taiko>,
        ethereum_l1: Arc<EthereumL1>,
        chain_monitor: Arc<ChainMonitor>,
        preconf_heartbeat_ms: u64,
        handover_window_slots: u64,
        handover_start_buffer_ms: u64,
        l1_height_lag: u64,
        batch_builder_config: BatchBuilderConfig,
        simulate_not_submitting_at_the_end_of_epoch: bool,
        transaction_error_channel: Receiver<TransactionError>,
        metrics: Arc<Metrics>,
        forced_inclusion: Arc<ForcedInclusion>,
        propose_forced_inclusion: bool,
    ) -> Result<Self, Error> {
        info!(
            "Batch builder config:\n\
             max_bytes_size_of_batch: {}\n\
             max_blocks_per_batch: {}\n\
             l1_slot_duration_sec: {}\n\
             max_time_shift_between_blocks_sec: {}\n\
             max_anchor_height_offset: {}",
            batch_builder_config.max_bytes_size_of_batch,
            batch_builder_config.max_blocks_per_batch,
            batch_builder_config.l1_slot_duration_sec,
            batch_builder_config.max_time_shift_between_blocks_sec,
            batch_builder_config.max_anchor_height_offset,
        );
        let operator = Operator::new(
            &ethereum_l1,
            taiko.clone(),
            handover_window_slots,
            handover_start_buffer_ms,
            simulate_not_submitting_at_the_end_of_epoch,
            cancel_token.clone(),
        )
        .map_err(|e| anyhow::anyhow!("Failed to create Operator: {}", e))?;
        let batch_manager = BatchManager::new(
            l1_height_lag,
            batch_builder_config,
            ethereum_l1.clone(),
            taiko.clone(),
            forced_inclusion,
        );
        let head_verifier = L2HeadVerifier::new();
        Ok(Self {
            cancel_token,
            batch_manager,
            ethereum_l1,
            chain_monitor,
            preconf_heartbeat_ms,
            operator,
            verifier: None,
            taiko,
            transaction_error_channel,
            metrics,
            watchdog: 0,
            head_verifier,
            propose_forced_inclusion,
        })
    }

    pub async fn entrypoint(mut self) -> Result<(), Error> {
        info!("Starting node");

        if let Err(err) = self.warmup().await {
            error!("Failed to warm up node: {}. Shutting down.", err);
            self.cancel_token.cancel();
            return Err(anyhow::anyhow!(err));
        }

        info!("Node warmup successful");

        // Run preconfirmation loop in background
        tokio::spawn(async move {
            self.preconfirmation_loop().await;
        });

        Ok(())
    }

    async fn get_current_protocol_height(&self) -> Result<(u64, u64), Error> {
        let taiko_inbox_height = self
            .ethereum_l1
            .execution_layer
            .get_l2_height_from_taiko_inbox()
            .await?;

        let taiko_geth_height = self.taiko.get_latest_l2_block_id().await?;

        Ok((taiko_inbox_height, taiko_geth_height))
    }

    async fn warmup(&mut self) -> Result<(), Error> {
        info!("Warmup node");

        // Wait for Taiko Geth to synchronize with L1
        let (mut taiko_inbox_height, mut taiko_geth_height) =
            self.get_current_protocol_height().await?;

        info!("Taiko Inbox Height: {taiko_inbox_height}, Taiko Geth Height: {taiko_geth_height}");

        while taiko_geth_height < taiko_inbox_height {
            warn!("Taiko Geth is behind L1. Waiting 5 seconds...");
            sleep(Duration::from_secs(5)).await;

            (taiko_inbox_height, taiko_geth_height) = self.get_current_protocol_height().await?;

            info!(
                "Taiko Inbox Height: {taiko_inbox_height}, Taiko Geth Height: {taiko_geth_height}"
            );
        }

        // Wait for the last sent transaction to be executed
        self.wait_for_sent_transactions().await?;

        Ok(())
    }

    async fn wait_for_sent_transactions(&self) -> Result<(), Error> {
        loop {
            let nonce_latest: u64 = self
                .ethereum_l1
                .execution_layer
                .get_preconfer_nonce_latest()
                .await?;
            let nonce_pending: u64 = self
                .ethereum_l1
                .execution_layer
                .get_preconfer_nonce_pending()
                .await?;
            if nonce_pending == nonce_latest {
                break;
            }
            debug!(
                "Waiting for sent transactions to be executed. Nonce Latest: {nonce_latest}, Nonce Pending: {nonce_pending}"
            );
            sleep(Duration::from_secs(6)).await;
        }

        Ok(())
    }

    async fn preconfirmation_loop(&mut self) {
        debug!("Main perconfirmation loop started");
        // Synchronize with L1 Slot Start Time
        match self.ethereum_l1.slot_clock.duration_to_next_slot() {
            Ok(duration) => {
                info!(
                    "Sleeping for {} ms to synchronize with L1 slot start",
                    duration.as_millis()
                );
                sleep(duration).await;
            }
            Err(err) => {
                error!("Failed to get duration to next slot: {}", err);
            }
        }

        // start preconfirmation loop
        let mut interval = tokio::time::interval(Duration::from_millis(self.preconf_heartbeat_ms));
        // fix for handover buffer longer than l2 heart beat, keeps the loop synced
        interval.set_missed_tick_behavior(tokio::time::MissedTickBehavior::Skip);
        loop {
            interval.tick().await;
            if self.cancel_token.is_cancelled() {
                info!("Shutdown signal received, exiting main loop...");
                return;
            }

            if let Err(err) = self.main_block_preconfirmation_step().await {
                self.watchdog += 1;
                error!("Failed to execute main block preconfirmation step: {}", err);
                if self.watchdog > self.ethereum_l1.slot_clock.get_l2_slots_per_epoch() / 2 {
                    error!(
                        "Watchdog triggered after {} heartbeats, shutting down...",
                        self.watchdog
                    );
                    self.cancel_token.cancel();
                    return;
                }
            } else {
                self.watchdog = 0;
            }
        }
    }

    async fn check_for_missing_proposed_batches(&mut self) -> Result<(), Error> {
        let (taiko_inbox_height, taiko_geth_height) = self.get_current_protocol_height().await?;

        info!(
            "📨 Taiko Inbox Height: {taiko_inbox_height}, Taiko Geth Height: {taiko_geth_height}"
        );

        if taiko_inbox_height == taiko_geth_height {
            return Ok(());
        } else {
            let nonce_latest: u64 = self
                .ethereum_l1
                .execution_layer
                .get_preconfer_nonce_latest()
                .await?;
            let nonce_pending: u64 = self
                .ethereum_l1
                .execution_layer
                .get_preconfer_nonce_pending()
                .await?;
            debug!("Nonce Latest: {nonce_latest}, Nonce Pending: {nonce_pending}");
            if nonce_latest == nonce_pending {
                // Just create a new verifier, we will check it in preconfirmation loop
                self.verifier = Some(
                    verifier::Verifier::new_with_taiko_height(
                        taiko_geth_height,
                        self.taiko.clone(),
                        self.batch_manager
                            .update_forced_inclusion_and_clone_without_batches()
                            .await?,
                        0,
                        self.cancel_token.clone(),
                    )
                    .await?,
                );
            } else {
                error!(
                    "Error: Pending nonce is not equal to latest nonce. Nonce Latest: {nonce_latest}, Nonce Pending: {nonce_pending}"
                );
                self.cancel_token.cancel();
                return Err(Error::msg("Pending nonce is not equal to latest nonce"));
            }
        }

        Ok(())
    }

    async fn main_block_preconfirmation_step(&mut self) -> Result<(), Error> {
        let (l2_slot_info, current_status, pending_tx_list) =
            self.get_slot_info_and_status().await?;

        // Get the transaction status before checking the error channel
        // to avoid race condition
        let transaction_in_progress = self
            .ethereum_l1
            .execution_layer
            .is_transaction_in_progress()
            .await?;

        self.check_transaction_error_channel(&current_status)
            .await?;

        if current_status.is_preconfirmation_start_slot() {
            self.head_verifier
                .set(l2_slot_info.parent_id(), *l2_slot_info.parent_hash())
                .await;

            if current_status.is_submitter() {
                // We start preconfirmation in the middle of the epoch.
                // Need to check for unproposed L2 blocks.
                if let Err(err) = self.check_for_missing_proposed_batches().await {
                    error!(
                        "Shutdown: Failed to verify proposed batches on startup: {}",
                        err
                    );
                    self.cancel_token.cancel();
                    return Err(anyhow::anyhow!(
                        "Shutdown: Failed to verify proposed batches on startup: {}",
                        err
                    ));
                }
            } else {
                // It is for handover window
                let taiko_geth_height = l2_slot_info.parent_id();
                let verification_slot = self.ethereum_l1.slot_clock.get_next_epoch_start_slot()?;
                let verifier_result = verifier::Verifier::new_with_taiko_height(
                    taiko_geth_height,
                    self.taiko.clone(),
                    self.batch_manager
                        .update_forced_inclusion_and_clone_without_batches()
                        .await?,
                    verification_slot,
                    self.cancel_token.clone(),
                )
                .await;
                match verifier_result {
                    Ok(verifier) => {
                        self.verifier = Some(verifier);
                    }
                    Err(err) => {
                        error!("Shutdown: Failed to create verifier: {}", err);
                        self.cancel_token.cancel();
                        return Err(anyhow::anyhow!(
                            "Shutdown: Failed to create verifier on startup: {}",
                            err
                        ));
                    }
                }
            }
        }

        if current_status.is_preconfer() && current_status.is_driver_synced() {
            // do not trigger fast reanchor on submitter window to prevent from double reanchor
            if !current_status.is_submitter()
                && self
                    .check_and_handle_anchor_offset_for_unsafe_l2_blocks(&l2_slot_info)
                    .await?
            {
                // reanchored, no need to preconf
                return Ok(());
            }

            if !self
                .head_verifier
                .verify(l2_slot_info.parent_id(), l2_slot_info.parent_hash())
                .await
            {
                self.head_verifier.log_error().await;
                self.cancel_token.cancel();
                return Err(anyhow::anyhow!(
                    "Unexpected L2 head detected. Restarting node..."
                ));
            }
            let (forced_inclusion_block, block) = self
                .preconfirm_block(
                    pending_tx_list,
                    l2_slot_info,
                    current_status.is_end_of_sequencing(),
                    self.propose_forced_inclusion
                        && current_status.is_submitter()
                        && self.verifier.is_none(),
                )
                .await?;

            self.verify_preconfed_block(forced_inclusion_block).await?;
            self.verify_preconfed_block(block).await?;
        }

        if current_status.is_submitter() && !transaction_in_progress {
            // first check verifier
            if self.has_verified_unproposed_batches().await? {
                if let Err(err) = self
                    .batch_manager
                    .try_submit_oldest_batch(current_status.is_preconfer())
                    .await
                {
                    if let Some(transaction_error) = err.downcast_ref::<TransactionError>() {
                        self.handle_transaction_error(transaction_error, &current_status)
                            .await?;
                    }
                    return Err(err);
                }
            }
        }

        if !current_status.is_submitter() && !current_status.is_preconfer() {
            if self.batch_manager.has_batches() || self.batch_manager.has_current_forced_inclusion()
            {
                error!(
                    "Resetting batch builder. has batches: {}, has current forced inclusion: {}",
                    self.batch_manager.has_batches(),
                    self.batch_manager.has_current_forced_inclusion()
                );
                self.batch_manager.reset_builder().await?;
            }
            if self.verifier.is_some() {
                error!("Verifier is not None after submitter window.");
                self.verifier = None;
            }
        }

        Ok(())
    }

    async fn verify_preconfed_block(
        &self,
        l2_block: Option<BuildPreconfBlockResponse>,
    ) -> Result<(), Error> {
        if let Some(l2_block) = l2_block {
            if !self
                .head_verifier
                .verify_next_and_set(l2_block.number, l2_block.hash, l2_block.parent_hash)
                .await
            {
                self.head_verifier.log_error().await;
                self.cancel_token.cancel();
                return Err(anyhow::anyhow!(
                    "Unexpected L2 head after preconfirmation. Restarting node..."
                ));
            }
        }
        Ok(())
    }

    /// Checks the anchor offset for unsafe L2 blocks and triggers a reanchor if necessary.
    /// Returns true if reanchor was triggered.
    async fn check_and_handle_anchor_offset_for_unsafe_l2_blocks(
        &mut self,
        l2_slot_info: &L2SlotInfo,
    ) -> Result<bool, Error> {
        debug!("Checking anchor offset for unsafe L2 blocks to do fast reanchor when needed");
        let taiko_inbox_height = self
            .ethereum_l1
            .execution_layer
            .get_l2_height_from_taiko_inbox()
            .await?;
        if taiko_inbox_height < l2_slot_info.parent_id() {
            let l2_block_id = taiko_inbox_height + 1;
            let anchor_offset = self
                .batch_manager
                .get_l1_anchor_block_offset_for_l2_block(l2_block_id)
                .await?;
            let max_anchor_height_offset = self
                .ethereum_l1
                .execution_layer
                .get_config_max_anchor_height_offset();

            // +1 because we are checking the next block
            if anchor_offset > max_anchor_height_offset + 1 {
                warn!(
                    "Anchor offset {} is too high for l2 block id {}, triggering reanchor",
                    anchor_offset, l2_block_id
                );
                if let Err(err) = self
                    .reanchor_blocks(
                        taiko_inbox_height,
                        "Anchor offset is too high for unsafe L2 blocks",
                        false,
                    )
                    .await
                {
                    error!("Failed to reanchor: {}", err);
                    self.cancel_token.cancel();
                    return Err(anyhow::anyhow!("Failed to reanchor: {}", err));
                }
                return Ok(true);
            }
        }

        Ok(false)
    }

    async fn get_slot_info_and_status(
        &mut self,
    ) -> Result<(L2SlotInfo, OperatorStatus, Option<PreBuiltTxList>), Error> {
        let l2_slot_info = self.taiko.get_l2_slot_info().await;
        let current_status = match &l2_slot_info {
            Ok(info) => self.operator.get_status(info).await,
            Err(_) => Err(anyhow::anyhow!("Failed to get L2 slot info")),
        };
        let batches_ready_to_send = self.batch_manager.get_number_of_batches_ready_to_send();
        let pending_tx_list = match &l2_slot_info {
            Ok(info) => {
                self.batch_manager
                    .taiko
                    .get_pending_l2_tx_list_from_taiko_geth(info.base_fee(), batches_ready_to_send)
                    .await
            }
            Err(_) => Err(anyhow::anyhow!("Failed to get L2 slot info")),
        };
        self.print_current_slots_info(
            &current_status,
            &pending_tx_list,
            &l2_slot_info,
            self.batch_manager.get_number_of_batches(),
        )?;

        Ok((l2_slot_info?, current_status?, pending_tx_list?))
    }

    /// Returns true if the operation succeeds
    async fn has_verified_unproposed_batches(&mut self) -> Result<bool, Error> {
        if let Some(mut verifier) = self.verifier.take() {
            match verifier
                .verify(self.ethereum_l1.clone(), self.metrics.clone())
                .await
            {
                Ok(res) => match res {
                    VerificationResult::SlotNotValid => {
                        self.verifier = Some(verifier);
                        return Ok(false);
                    }
                    VerificationResult::ReanchorNeeded(block, reason) => {
                        if let Err(err) = self.reanchor_blocks(block, &reason, false).await {
                            error!("Failed to reanchor blocks: {}", err);
                            self.cancel_token.cancel();
                            return Err(err);
                        }
                    }
                    VerificationResult::SuccessWithBatches(batches) => {
                        self.batch_manager.prepend_batches(batches);
                    }
                    VerificationResult::SuccessNoBatches => {}
                    VerificationResult::VerificationInProgress => {
                        self.verifier = Some(verifier);
                        return Ok(false);
                    }
                },
                Err(err) => {
                    self.verifier = Some(verifier);
                    return Err(err);
                }
            }
        }
        Ok(true)
    }

    async fn check_transaction_error_channel(
        &mut self,
        current_status: &OperatorStatus,
    ) -> Result<(), Error> {
        match self.transaction_error_channel.try_recv() {
            Ok(error) => {
                return self.handle_transaction_error(&error, current_status).await;
            }
            Err(err) => match err {
                TryRecvError::Empty => {
                    // no errors, proceed with preconfirmation
                }
                TryRecvError::Disconnected => {
                    self.cancel_token.cancel();
                    return Err(anyhow::anyhow!("Transaction error channel disconnected"));
                }
            },
        }

        Ok(())
    }

    async fn handle_transaction_error(
        &mut self,
        error: &TransactionError,
        current_status: &OperatorStatus,
    ) -> Result<(), Error> {
        match error {
            TransactionError::ReanchorRequired => {
                if current_status.is_preconfer() && current_status.is_submitter() {
                    let taiko_inbox_height = match self
                        .ethereum_l1
                        .execution_layer
                        .get_l2_height_from_taiko_inbox()
                        .await
                    {
                        Ok(height) => height,
                        Err(err) => {
                            error!(
                                "ReanchorRequired: Failed to get L2 height from Taiko inbox: {}",
                                err
                            );
                            self.cancel_token.cancel();
                            return Err(anyhow::anyhow!(
                                "ReanchorRequired: Failed to get L2 height from Taiko inbox: {}",
                                err
                            ));
                        }
                    };
                    if let Err(err) = self
                        .reanchor_blocks(taiko_inbox_height, "Transaction reverted", false)
                        .await
                    {
                        error!("ReanchorRequired: Failed to reanchor blocks: {}", err);
                        self.cancel_token.cancel();
                        return Err(anyhow::anyhow!(
                            "ReanchorRequired: Failed to reanchor blocks: {}",
                            err
                        ));
                    }
                    return Err(anyhow::anyhow!("Reanchoring done"));
                } else {
                    warn!("Transaction reverted, not our epoch, skipping reorg");
                }
            }
            TransactionError::NotConfirmed => {
                self.cancel_token.cancel();
                return Err(anyhow::anyhow!(
                    "Transaction not confirmed for a long time, exiting"
                ));
            }
            TransactionError::UnsupportedTransactionType => {
                self.cancel_token.cancel();
                return Err(anyhow::anyhow!(
                    "Unsupported transaction type. You can send eip1559 or eip4844 transactions only"
                ));
            }
            TransactionError::GetBlockNumberFailed => {
                // TODO recreate L1 provider
                self.cancel_token.cancel();
                return Err(anyhow::anyhow!("Failed to get block number from L1"));
            }
            TransactionError::EstimationTooEarly => {
                return Err(anyhow::anyhow!(
                    "Transaction estimation too early, skipping slot"
                ));
            }
            TransactionError::TimestampTooLarge => {
                self.cancel_token.cancel();
                return Err(anyhow::anyhow!(
                    "Transaction reverted with TimestampTooLarge error"
                ));
            }
            TransactionError::InsufficientFunds => {
                self.cancel_token.cancel();
                return Err(anyhow::anyhow!(
                    "Transaction reverted with InsufficientFunds error"
                ));
            }
            TransactionError::EstimationFailed => {
                self.cancel_token.cancel();
                return Err(anyhow::anyhow!("Transaction estimation failed, exiting"));
            }
            TransactionError::TransactionReverted => {
                self.cancel_token.cancel();
                return Err(anyhow::anyhow!("Transaction reverted, exiting"));
            }
<<<<<<< HEAD
            TransactionError::Web3SignerFailed => {
                self.cancel_token.cancel();
                return Err(anyhow::anyhow!("Web3Signer failed, exiting"));
            }
            TransactionError::BuildTransactionFailed => {
                self.cancel_token.cancel();
                return Err(anyhow::anyhow!("Build transaction failed, exiting"));
=======
            TransactionError::OldestForcedInclusionDue => {
                let taiko_inbox_height = match self
                    .ethereum_l1
                    .execution_layer
                    .get_l2_height_from_taiko_inbox()
                    .await
                {
                    Ok(height) => height,
                    Err(err) => {
                        error!(
                            "OldestForcedInclusionDue: Failed to get L2 height from Taiko inbox: {}",
                            err
                        );
                        self.cancel_token.cancel();
                        return Err(anyhow::anyhow!(
                            "OldestForcedInclusionDue: Failed to get L2 height from Taiko inbox: {}",
                            err
                        ));
                    }
                };
                if let Err(err) = self
                    .reanchor_blocks(taiko_inbox_height, "OldestForcedInclusionDue", true)
                    .await
                {
                    error!(
                        "OldestForcedInclusionDue: Failed to reanchor blocks: {}",
                        err
                    );
                    self.cancel_token.cancel();
                    return Err(anyhow::anyhow!(
                        "OldestForcedInclusionDue: Failed to reanchor blocks: {}",
                        err
                    ));
                }
                return Err(anyhow::anyhow!(
                    "Need to include forced inclusion, reanchoring done, skipping slot"
                ));
>>>>>>> c7d168ae
            }
        }

        Ok(())
    }

    async fn preconfirm_block(
        &mut self,
        pending_tx_list: Option<PreBuiltTxList>,
        l2_slot_info: L2SlotInfo,
        end_of_sequencing: bool,
        allow_forced_inclusion: bool,
    ) -> Result<
        (
            Option<BuildPreconfBlockResponse>,
            Option<BuildPreconfBlockResponse>,
        ),
        Error,
    > {
        self.batch_manager
            .preconfirm_block(
                pending_tx_list,
                l2_slot_info,
                end_of_sequencing,
                allow_forced_inclusion,
            )
            .await
    }

    fn print_current_slots_info(
        &self,
        current_status: &Result<OperatorStatus, Error>,
        pending_tx_list: &Result<Option<PreBuiltTxList>, Error>,
        l2_slot_info: &Result<L2SlotInfo, Error>,
        batches_number: u64,
    ) -> Result<(), Error> {
        let l1_slot = self.ethereum_l1.slot_clock.get_current_slot()?;
        info!(target: "heartbeat",
            "| Epoch: {:<6} | Slot: {:<2} | L2 Slot: {:<2} | {}{} Batches: {batches_number} | {} |",
            self.ethereum_l1.slot_clock.get_epoch_from_slot(l1_slot),
            self.ethereum_l1.slot_clock.slot_of_epoch(l1_slot),
            self.ethereum_l1
                .slot_clock
                .get_current_l2_slot_within_l1_slot()?,
            if let Ok(pending_tx_list) = pending_tx_list {
                format!(
                    "Txs: {:<4} |",
                    pending_tx_list
                        .as_ref()
                        .map_or(0, |tx_list| tx_list.tx_list.len())
                )
            } else {
                "Txs: unknown |".to_string()
            },
            if let Ok(l2_slot_info) = l2_slot_info {
                format!(
                    " Fee: {:<7} | L2: {:<6} | Time: {:<10} | Hash: {} |",
                    l2_slot_info.base_fee(),
                    l2_slot_info.parent_id(),
                    l2_slot_info.slot_timestamp(),
                    &l2_slot_info.parent_hash().to_string()[..8]
                )
            } else {
                " L2 slot info unknown |".to_string()
            },
            if let Ok(status) = current_status {
                status.to_string()
            } else {
                "Unknown".to_string()
            },
        );
        Ok(())
    }

    async fn reanchor_blocks(
        &mut self,
        parent_block_id: u64,
        reason: &str,
        allow_forced_inclusion: bool,
    ) -> Result<(), Error> {
        warn!(
            "⛓️‍💥 Reanchoring blocks for parent block: {} reason: {} allow_forced_inclusion: {}",
            parent_block_id, reason, allow_forced_inclusion
        );

        let start_time = std::time::Instant::now();

        let mut l2_slot_info = self
            .taiko
            .get_l2_slot_info_by_parent_block(alloy::eips::BlockNumberOrTag::Number(
                parent_block_id,
            ))
            .await?;

        // Update self state
        self.verifier = None;
        self.batch_manager.reset_builder().await?;

        self.chain_monitor.set_expected_reorg(parent_block_id).await;

        let start_block_id = parent_block_id + 1;
        let blocks = self
            .taiko
            .fetch_l2_blocks_until_latest(start_block_id, true)
            .await?;

        let blocks_reanchored = blocks.len() as u64;

        for block in blocks {
            debug!(
                "Reanchoring block {} with {} transactions, parent_id {}, parent_hash {}",
                block.header.number,
                block.transactions.len(),
                l2_slot_info.parent_id(),
                l2_slot_info.parent_hash(),
            );

            let (_, txs) = match block.transactions.as_transactions() {
                Some(txs) => txs.split_first().ok_or_else(|| {
                    anyhow::anyhow!(
                        "Cannot get anchor transaction from block {}",
                        block.header.number
                    )
                })?,
                None => {
                    return Err(anyhow::anyhow!(
                        "No transactions in block {}",
                        block.header.number
                    ));
                }
            };

            let tx_list = txs.to_vec();
            let bytes_length =
                crate::shared::l2_tx_lists::encode_and_compress(&tx_list)?.len() as u64;
            let pending_tx_list = crate::shared::l2_tx_lists::PreBuiltTxList {
                tx_list,
                estimated_gas_used: 0,
                bytes_length,
            };

            let block = self
                .batch_manager
                .reanchor_block(pending_tx_list, l2_slot_info, allow_forced_inclusion)
                .await;
            // if reanchor_block fails restart the node
            if let Ok(Some(block)) = block {
                debug!("Reanchored block {} hash {}", block.number, block.hash);
            } else {
                let err_msg = match block {
                    Ok(None) => "Failed to reanchor block: None returned".to_string(),
                    Err(err) => format!("Failed to reanchor block: {}", err),
                    Ok(Some(_)) => "Unreachable".to_string(),
                };
                error!("{}", err_msg);
                self.cancel_token.cancel();
                return Err(anyhow::anyhow!("{}", err_msg));
            }

            // TODO reduce 1 geth call
            // We can get previous L2 slot info from BuildPreconfBlockResponse
            l2_slot_info = self.taiko.get_l2_slot_info().await?;
        }

        self.head_verifier
            .set(l2_slot_info.parent_id(), *l2_slot_info.parent_hash())
            .await;

        self.metrics.inc_by_blocks_reanchored(blocks_reanchored);

        debug!(
            "Finished reanchoring blocks for parent block {} in {} ms",
            parent_block_id,
            start_time.elapsed().as_millis()
        );
        Ok(())
    }
}<|MERGE_RESOLUTION|>--- conflicted
+++ resolved
@@ -656,7 +656,6 @@
                 self.cancel_token.cancel();
                 return Err(anyhow::anyhow!("Transaction reverted, exiting"));
             }
-<<<<<<< HEAD
             TransactionError::Web3SignerFailed => {
                 self.cancel_token.cancel();
                 return Err(anyhow::anyhow!("Web3Signer failed, exiting"));
@@ -664,7 +663,7 @@
             TransactionError::BuildTransactionFailed => {
                 self.cancel_token.cancel();
                 return Err(anyhow::anyhow!("Build transaction failed, exiting"));
-=======
+            }
             TransactionError::OldestForcedInclusionDue => {
                 let taiko_inbox_height = match self
                     .ethereum_l1
@@ -702,7 +701,6 @@
                 return Err(anyhow::anyhow!(
                     "Need to include forced inclusion, reanchoring done, skipping slot"
                 ));
->>>>>>> c7d168ae
             }
         }
 
