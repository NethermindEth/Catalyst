#[derive(Debug)]
pub enum TransactionError {
    EstimationFailed,
    EstimationTooEarly,
    TransactionReverted,
    Web3SignerFailed,
    NotConfirmed,
    UnsupportedTransactionType,
    GetBlockNumberFailed,
    TimestampTooLarge,
    InsufficientFunds,
    ReanchorRequired,
<<<<<<< HEAD
    BuildTransactionFailed,
=======
    OldestForcedInclusionDue,
>>>>>>> c7d168ae
}

impl std::fmt::Display for TransactionError {
    fn fmt(&self, f: &mut std::fmt::Formatter<'_>) -> std::fmt::Result {
        write!(f, "{:?}", self)
    }
}<|MERGE_RESOLUTION|>--- conflicted
+++ resolved
@@ -10,11 +10,8 @@
     TimestampTooLarge,
     InsufficientFunds,
     ReanchorRequired,
-<<<<<<< HEAD
     BuildTransactionFailed,
-=======
     OldestForcedInclusionDue,
->>>>>>> c7d168ae
 }
 
 impl std::fmt::Display for TransactionError {
