use crate::shared::signer::Signer;
use crate::utils::{config::Config, config_trait::ConfigTrait};
use alloy::primitives::Address;
use std::sync::Arc;

#[derive(Clone)]
<<<<<<< HEAD
pub struct ContractAddresses {
    pub taiko_inbox: Address,
    pub taiko_token: OnceCell<Address>,
    pub preconf_whitelist: Address,
    pub preconf_router: Address,
    pub taiko_wrapper: Address,
    pub forced_inclusion_store: Address,
}

#[derive(Clone)]
=======
>>>>>>> ed0d4e85
pub struct EthereumL1Config {
    pub execution_rpc_urls: Vec<String>,
    pub consensus_rpc_url: String,
    pub min_priority_fee_per_gas_wei: u64,
    pub tx_fees_increase_percentage: u64,
    pub slot_duration_sec: u64,
    pub slots_per_epoch: u64,
    pub preconf_heartbeat_ms: u64,
    pub max_attempts_to_send_tx: u64,
    pub max_attempts_to_wait_tx: u64,
    pub delay_between_tx_attempts_sec: u64,
    pub signer: Arc<Signer>,
    pub preconfer_address: Option<Address>,
    pub extra_gas_percentage: u64,
}

<<<<<<< HEAD
=======
impl EthereumL1Config {
    pub fn new<T: ConfigTrait>(config: &Config<T>, l1_signer: Arc<Signer>) -> Self {
        Self {
            execution_rpc_urls: config.l1_rpc_urls.clone(),
            consensus_rpc_url: config.l1_beacon_url.clone(),
            slot_duration_sec: config.l1_slot_duration_sec,
            slots_per_epoch: config.l1_slots_per_epoch,
            preconf_heartbeat_ms: config.preconf_heartbeat_ms,
            min_priority_fee_per_gas_wei: config.min_priority_fee_per_gas_wei,
            tx_fees_increase_percentage: config.tx_fees_increase_percentage,
            max_attempts_to_send_tx: config.max_attempts_to_send_tx,
            max_attempts_to_wait_tx: config.max_attempts_to_wait_tx,
            delay_between_tx_attempts_sec: config.delay_between_tx_attempts_sec,
            signer: l1_signer,
            preconfer_address: config.preconfer_address.clone().map(|s| {
                s.parse()
                    .expect("Preconfer address is not a valid Ethereum address")
            }),
            extra_gas_percentage: config.extra_gas_percentage,
        }
    }
}

>>>>>>> ed0d4e85
#[derive(Clone)]
pub struct BaseFeeConfig {
    pub adjustment_quotient: u8,
    pub sharing_pctg: u8,
    pub gas_issuance_per_second: u32,
    pub min_gas_excess: u64,
    pub max_gas_issuance_per_block: u32,
}

#[derive(Clone)]
pub struct ProtocolConfig {
    pub base_fee_config: BaseFeeConfig,
    pub max_blocks_per_batch: u16,
    pub max_anchor_height_offset: u64,
    pub block_max_gas_limit: u32,
}<|MERGE_RESOLUTION|>--- conflicted
+++ resolved
@@ -4,19 +4,6 @@
 use std::sync::Arc;
 
 #[derive(Clone)]
-<<<<<<< HEAD
-pub struct ContractAddresses {
-    pub taiko_inbox: Address,
-    pub taiko_token: OnceCell<Address>,
-    pub preconf_whitelist: Address,
-    pub preconf_router: Address,
-    pub taiko_wrapper: Address,
-    pub forced_inclusion_store: Address,
-}
-
-#[derive(Clone)]
-=======
->>>>>>> ed0d4e85
 pub struct EthereumL1Config {
     pub execution_rpc_urls: Vec<String>,
     pub consensus_rpc_url: String,
@@ -33,8 +20,6 @@
     pub extra_gas_percentage: u64,
 }
 
-<<<<<<< HEAD
-=======
 impl EthereumL1Config {
     pub fn new<T: ConfigTrait>(config: &Config<T>, l1_signer: Arc<Signer>) -> Self {
         Self {
@@ -58,7 +43,6 @@
     }
 }
 
->>>>>>> ed0d4e85
 #[derive(Clone)]
 pub struct BaseFeeConfig {
     pub adjustment_quotient: u8,
