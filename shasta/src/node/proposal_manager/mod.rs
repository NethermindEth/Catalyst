mod batch_builder;
pub mod proposal;
pub mod l2_block_payload;

use crate::{
    l1::execution_layer::ExecutionLayer,
    l2::taiko::Taiko,
    metrics::Metrics,
    shared::{l2_block_v2::L2BlockV2Draft, l2_tx_lists::PreBuiltTxList},
};
use alloy::{consensus::BlockHeader, consensus::Transaction};
use anyhow::Error;
use batch_builder::BatchBuilder;
use common::{batch_builder::BatchBuilderConfig, shared::l2_slot_info_v2::L2SlotContext};
use common::{
    l1::{ethereum_l1::EthereumL1, traits::ELTrait},
    l2::taiko_driver::{OperationType, models::BuildPreconfBlockResponse},
    shared::anchor_block_info::AnchorBlockInfo,
    utils::cancellation_token::CancellationToken,
};
use std::sync::Arc;
use tracing::{debug, error, info, warn};

use crate::forced_inclusion::ForcedInclusion;
<<<<<<< HEAD
use crate::node::L2SlotInfoV2;
=======
>>>>>>> 66a2b84c
use proposal::Proposals;

const MIN_ANCHOR_OFFSET: u64 = 2;

pub struct BatchManager {
    batch_builder: BatchBuilder,
    ethereum_l1: Arc<EthereumL1<ExecutionLayer>>,
    pub taiko: Arc<Taiko>,
    l1_height_lag: u64,
    forced_inclusion: Arc<ForcedInclusion>,
    metrics: Arc<Metrics>,
    cancel_token: CancellationToken,
}

impl BatchManager {
    pub async fn new(
        l1_height_lag: u64,
        config: BatchBuilderConfig,
        ethereum_l1: Arc<EthereumL1<ExecutionLayer>>,
        taiko: Arc<Taiko>,
        metrics: Arc<Metrics>,
        cancel_token: CancellationToken,
    ) -> Result<Self, Error> {
        info!(
            "Batch builder config:\n\
             max_bytes_size_of_batch: {}\n\
             max_blocks_per_batch: {}\n\
             l1_slot_duration_sec: {}\n\
             max_time_shift_between_blocks_sec: {}\n\
             max_anchor_height_offset: {}",
            config.max_bytes_size_of_batch,
            config.max_blocks_per_batch,
            config.l1_slot_duration_sec,
            config.max_time_shift_between_blocks_sec,
            config.max_anchor_height_offset,
        );

        let forced_inclusion = Arc::new(ForcedInclusion::new(ethereum_l1.clone()).await?);

        Ok(Self {
            batch_builder: BatchBuilder::new(
                config,
                ethereum_l1.slot_clock.clone(),
                metrics.clone(),
            ),
            ethereum_l1,
            taiko,
            l1_height_lag,
            forced_inclusion,
            metrics,
            cancel_token,
        })
    }

    pub async fn try_submit_oldest_batch(
        &mut self,
        submit_only_full_batches: bool,
    ) -> Result<(), Error> {
        self.batch_builder
            .try_submit_oldest_batch(self.ethereum_l1.clone(), submit_only_full_batches)
            .await
    }

    pub async fn preconfirm_block(
        &mut self,
        pending_tx_list: Option<PreBuiltTxList>,
        l2_slot_context: &L2SlotContext,
    ) -> Result<Option<BuildPreconfBlockResponse>, Error> {
        let result = if self.batch_builder.should_new_block_be_created(
            pending_tx_list.as_ref(),
            l2_slot_context.info.slot_timestamp(),
            l2_slot_context.end_of_sequencing,
        ) {
            self.add_new_l2_block(
                pending_tx_list.unwrap_or_else(PreBuiltTxList::empty),
                l2_slot_context,
                OperationType::Preconfirm,
            )
            .await?
        } else {
            None
        };

        if self
            .batch_builder
            .is_greater_than_max_anchor_height_offset()?
        {
            // Handle max anchor height offset exceeded
            info!("📈 Maximum allowed anchor height offset exceeded, finalizing current batch.");
            self.batch_builder.finalize_current_batch();
        }

        Ok(result)
    }

    async fn add_new_l2_block_with_forced_inclusion_when_needed(
        &mut self,
        l2_slot_info: &L2SlotInfoV2,
        operation_type: OperationType,
    ) -> Result<Option<BuildPreconfBlockResponse>, Error> {
        if self.has_current_forced_inclusion() {
            warn!("There is already a forced inclusion in the current batch");
            return Ok(None);
        }
        if !self.batch_builder.current_proposal_is_empty() {
            error!(
                "Cannot add new L2 block with forced inclusion because there are existing blocks in the current batch"
            );
            return Ok(None);
        }
        // get next forced inclusion
        let start = std::time::Instant::now();
        let forced_inclusion = self.forced_inclusion.consume_forced_inclusion().await?;
        debug!(
            "Got forced inclusion in {} milliseconds",
            start.elapsed().as_millis()
        );

        if let Some(forced_inclusion) = forced_inclusion {
            let proposal = self
                .batch_builder
                .get_current_proposal()
                .ok_or_else(|| anyhow::anyhow!("No current proposal available"))?;

            match self
                .taiko
                .advance_head_to_new_l2_block(
                    proposal,
                    l2_slot_info,
                    forced_inclusion,
                    false,
                    true,
                    operation_type,
                )
                .await
            {
                Ok(fi_preconfed_block) => {
                    // set fi to batch builder
                    self.batch_builder.inc_forced_inclusion()?;

                    debug!(
                        "Preconfirmed forced inclusion L2 block: {:?}",
                        fi_preconfed_block
                    );
                    return Ok(fi_preconfed_block);
                }
                Err(err) => {
                    error!(
                        "Failed to advance head to new forced inclusion L2 block: {}",
                        err
                    );
                    self.forced_inclusion.release_forced_inclusion().await;
                    self.batch_builder.remove_current_batch();
                    return Err(anyhow::anyhow!(
                        "Failed to advance head to new forced inclusion L2 block: {}",
                        err
                    ));
                }
            };
        }

        Ok(None)
    }

    async fn add_new_l2_block(
        &mut self,
        prebuilt_tx_list: PreBuiltTxList,
        l2_slot_context: &L2SlotContext,
        operation_type: OperationType,
    ) -> Result<Option<BuildPreconfBlockResponse>, Error> {
        info!(
            "Adding new L2 block id: {}, timestamp: {}, allow_forced_inclusion: {}",
            l2_slot_context.info.parent_id() + 1,
            l2_slot_context.info.slot_timestamp(),
            l2_slot_context.allow_forced_inclusion,
        );

        let l2_draft_block = L2BlockV2Draft {
            prebuilt_tx_list: prebuilt_tx_list.clone(),
            timestamp_sec: l2_slot_context.info.slot_timestamp(),
            gas_limit: l2_slot_context.info.parent_gas_limit_without_anchor(),
        };

        if !self.batch_builder.can_consume_l2_block(&l2_draft_block) {
            // Create new batch
            let _ = self.create_new_batch().await?;

            // Add forced inclusion when needed
            // not add forced inclusion when end_of_sequencing is true
            if l2_slot_context.allow_forced_inclusion
                && !l2_slot_context.end_of_sequencing
                && let Some(fi_block) = self
                    .add_new_l2_block_with_forced_inclusion_when_needed(
                        &l2_slot_context.info,
                        operation_type,
                    )
                    .await?
            {
                return Ok(Some(fi_block));
            }
        }

        let preconfed_block = self
            .add_draft_block_to_proposal(l2_draft_block, l2_slot_context, operation_type)
            .await?;

        Ok(preconfed_block)
    }

    async fn add_draft_block_to_proposal(
        &mut self,
        l2_draft_block: L2BlockV2Draft,
        l2_slot_context: &L2SlotContext,
        operation_type: OperationType,
    ) -> Result<Option<BuildPreconfBlockResponse>, Error> {
        let proposal = self
            .batch_builder
            .add_l2_draft_block_and_get_current_proposal(l2_draft_block)?;

        match self
            .taiko
            .advance_head_to_new_l2_block(
                proposal,
                &l2_slot_context.info,
                proposal.get_last_block_tx_list_copy()?,
                l2_slot_context.end_of_sequencing,
                false,
                operation_type,
            )
            .await
        {
            Ok(preconfed_block) => Ok(preconfed_block),
            Err(err) => {
                error!("Failed to advance head to new L2 block: {}", err);
                self.remove_last_l2_block();
                Err(anyhow::anyhow!(
                    "Failed to advance head to new L2 block: {}",
                    err
                ))
            }
        }
    }

    async fn get_next_proposal_id(&self) -> Result<u64, Error> {
        if let Some(current_proposal_id) = self.batch_builder.get_current_proposal_id() {
            return Ok(current_proposal_id + 1);
        }

        // Try fetching from L2 execution layer
        match self
            .taiko
            .l2_execution_layer()
            .get_last_synced_proposal_id_from_geth()
            .await
        {
            Ok(id) => Ok(id + 1),
            // If fetching from L2 fails (e.g., no blocks in Shasta), fallback to event indexer
            // TODO how can we get proposal id from L1 without event indexer?
            // TODO go to L1 and try to find latest proposal event
            // Err(_) => self.get_proposal_id_from_indexer_fallback().await,
<<<<<<< HEAD
            Err(_) => Ok(1),
=======
            Err(_) => {
                error!("Failed to get last synced proposal id from Taiko Geth");
                Ok(1)
            }
>>>>>>> 66a2b84c
        }
    }

    async fn create_new_batch(&mut self) -> Result<u64, Error> {
        // Calculate the anchor block ID and create a new batch
        let last_anchor_id = self
            .taiko
            .l2_execution_layer()
            .get_last_synced_anchor_block_id_from_geth()
            .await
            .unwrap_or_else(|e| {
                warn!("Failed to get last synced anchor block ID from Taiko Geth: {e}");
                0
            });
        let anchor_block_info = AnchorBlockInfo::from_chain_state(
            self.ethereum_l1.execution_layer.common(),
            self.l1_height_lag,
            last_anchor_id,
            MIN_ANCHOR_OFFSET,
        )
        .await?;

        let proposal_id = self.get_next_proposal_id().await?;

        let anchor_block_id = anchor_block_info.id();
        // Create new batch
        self.batch_builder
            .create_new_batch(proposal_id, anchor_block_info);

        Ok(anchor_block_id)
    }

    fn remove_last_l2_block(&mut self) {
        self.batch_builder.remove_last_l2_block();
    }

    pub async fn reset_builder(&mut self) -> Result<(), Error> {
        warn!("Resetting batch builder");
        self.forced_inclusion.sync_queue_index_with_head().await?;

        self.batch_builder = batch_builder::BatchBuilder::new(
            self.batch_builder.get_config().clone(),
            self.ethereum_l1.slot_clock.clone(),
            self.metrics.clone(),
        );

        Ok(())
    }

    pub fn has_batches(&self) -> bool {
        !self.batch_builder.is_empty()
    }

    pub fn has_current_forced_inclusion(&self) -> bool {
        self.batch_builder.has_current_forced_inclusion()
    }

    pub fn get_number_of_batches(&self) -> u64 {
        self.batch_builder.get_number_of_batches()
    }

    pub fn try_finalize_current_batch(&mut self) -> Result<(), Error> {
        self.batch_builder.try_finalize_current_batch()
    }

    pub fn take_batches_to_send(&mut self) -> Proposals {
        self.batch_builder.take_batches_to_send()
    }

    pub fn is_anchor_block_offset_valid(&self, anchor_block_offset: u64) -> bool {
        anchor_block_offset
            < self
                .taiko
                .get_protocol_config()
                .get_max_anchor_height_offset()
    }

    pub async fn get_l1_anchor_block_offset_for_l2_block(
        &self,
        l2_block_height: u64,
    ) -> Result<u64, Error> {
        debug!(
            "get_anchor_block_offset: Checking L2 block {}",
            l2_block_height
        );
        let block = self
            .taiko
            .get_l2_block_by_number(l2_block_height, false)
            .await?;

        let anchor_tx_hash = block
            .transactions
            .as_hashes()
            .and_then(|txs| txs.first())
            .ok_or_else(|| anyhow::anyhow!("get_anchor_block_offset: No transactions in block"))?;

        let l2_anchor_tx = self.taiko.get_transaction_by_hash(*anchor_tx_hash).await?;
        let l1_anchor_block_id = Taiko::decode_anchor_id_from_tx_data(l2_anchor_tx.input())?;

        debug!(
            "get_l1_anchor_block_offset_for_l2_block: L2 block {l2_block_height} has L1 anchor block id {l1_anchor_block_id}"
        );

        self.ethereum_l1.slot_clock.slots_since_l1_block(
            self.ethereum_l1
                .execution_layer
                .common()
                .get_block_timestamp_by_number(l1_anchor_block_id)
                .await?,
        )
    }

    pub async fn recover_from_l2_block(&mut self, block_height: u64) -> Result<(), Error> {
        debug!("Recovering from L2 block {}", block_height);
        let block = self
            .taiko
            .get_l2_block_by_number(block_height, true)
            .await?;
        let (anchor_tx, txs) = match block.transactions.as_transactions() {
            Some(txs) => txs.split_first().ok_or_else(|| {
                anyhow::anyhow!("recover_from_l2_block: Cannot get anchor transaction from block")
            })?,
            None => {
                return Err(anyhow::anyhow!(
                    "recover_from_l2_block: No transactions in block"
                ));
            }
        };

        let gas_limit = block.header.gas_limit();
        let coinbase = block.header.beneficiary();

        let anchor_tx_data = Taiko::get_anchor_tx_data(anchor_tx.input())?;

        let anchor_info = AnchorBlockInfo::from_precomputed_data(
            self.ethereum_l1.execution_layer.common(),
            anchor_tx_data._blockParams.anchorBlockNumber.to::<u64>(),
            anchor_tx_data._blockParams.anchorBlockHash,
            anchor_tx_data._blockParams.anchorStateRoot,
        )
        .await?;

        let is_forced_inclusion = self.is_forced_inclusion(block_height).await?;

        // TODO imporvee output
        let proposal_id = anchor_tx_data._proposalParams.proposalId.to::<u64>();
        debug!(
            "Recovering from L2 block {}, proposal_id: {} transactions: {} is_forced_inclusion: {}, timestamp: {}, anchor_block_number: {} coinbase: {}, gas_limit: {}",
            block_height,
            proposal_id,
            txs.len(),
            is_forced_inclusion,
            block.header.timestamp(),
            anchor_info.id(),
            coinbase,
            gas_limit
        );

        let txs = txs.to_vec();

        // TODO validate block params
        self.batch_builder
            .recover_from(
                proposal_id,
                anchor_info,
                coinbase,
                txs,
                block.header.timestamp(),
                gas_limit,
                is_forced_inclusion,
            )
            .await?;
        Ok(())
    }

    pub fn clone_without_batches(&self) -> Self {
        Self {
            batch_builder: self.batch_builder.clone_without_batches(),
            ethereum_l1: self.ethereum_l1.clone(),
            taiko: self.taiko.clone(),
            l1_height_lag: self.l1_height_lag,
            forced_inclusion: self.forced_inclusion.clone(),
            metrics: self.metrics.clone(),
            cancel_token: self.cancel_token.clone(),
        }
    }

    pub async fn update_forced_inclusion_and_clone_without_batches(
        &mut self,
    ) -> Result<Self, Error> {
        // TODO handle forced inclusion properly
        //self.forced_inclusion.sync_queue_index_with_head().await?;
        Ok(self.clone_without_batches())
    }

    pub fn prepend_batches(&mut self, batches: Proposals) {
        self.batch_builder.prepend_batches(batches);
    }

    pub async fn reanchor_block(
        &mut self,
        pending_tx_list: PreBuiltTxList,
        l2_slot_info: &L2SlotInfoV2,
        _is_forced_inclusion: bool,
        allow_forced_inclusion: bool,
    ) -> Result<Option<BuildPreconfBlockResponse>, Error> {
        // TODO create context outside
        let l2_slot_context = L2SlotContext {
            info: l2_slot_info.clone(),
            end_of_sequencing: false,
            allow_forced_inclusion,
        };

        // TODO handle forced inclusion properly

        let block = self
            .add_new_l2_block(pending_tx_list, &l2_slot_context, OperationType::Reanchor)
            .await?;

        Ok(block)
    }

    pub async fn is_forced_inclusion(&mut self, block_id: u64) -> Result<bool, Error> {
        let is_forced_inclusion = self
            .taiko
            .get_forced_inclusion_form_l1origin(block_id)
            .await
            .map_err(|e| {
                anyhow::anyhow!("Failed to get forced inclusion flag from Taiko Geth: {e}")
            })?;

        Ok(is_forced_inclusion)
    }
}<|MERGE_RESOLUTION|>--- conflicted
+++ resolved
@@ -1,6 +1,6 @@
 mod batch_builder;
+pub mod l2_block_payload;
 pub mod proposal;
-pub mod l2_block_payload;
 
 use crate::{
     l1::execution_layer::ExecutionLayer,
@@ -22,10 +22,7 @@
 use tracing::{debug, error, info, warn};
 
 use crate::forced_inclusion::ForcedInclusion;
-<<<<<<< HEAD
 use crate::node::L2SlotInfoV2;
-=======
->>>>>>> 66a2b84c
 use proposal::Proposals;
 
 const MIN_ANCHOR_OFFSET: u64 = 2;
@@ -286,14 +283,10 @@
             // TODO how can we get proposal id from L1 without event indexer?
             // TODO go to L1 and try to find latest proposal event
             // Err(_) => self.get_proposal_id_from_indexer_fallback().await,
-<<<<<<< HEAD
-            Err(_) => Ok(1),
-=======
             Err(_) => {
                 error!("Failed to get last synced proposal id from Taiko Geth");
                 Ok(1)
             }
->>>>>>> 66a2b84c
         }
     }
 
