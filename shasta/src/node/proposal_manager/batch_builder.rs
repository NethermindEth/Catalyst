--- conflicted
+++ resolved
@@ -4,14 +4,8 @@
 use crate::{
     l1::execution_layer::ExecutionLayer,
     metrics::Metrics,
-<<<<<<< HEAD
     node::proposal_manager::proposal::{ Proposal},
-    node::proposal_manager::bond_instruction_data::BondInstructionData,
     shared::l2_tx_lists::PreBuiltTxList,
-=======
-    node::proposal_manager::proposal::Proposal,
-    shared::{l2_block::L2Block, l2_tx_lists::PreBuiltTxList},
->>>>>>> c14ee5d7
 };
 use alloy::primitives::Address;
 use anyhow::Error;
