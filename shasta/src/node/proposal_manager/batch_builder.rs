--- conflicted
+++ resolved
@@ -2,15 +2,8 @@
 
 use super::proposal::Proposals;
 use crate::{
-    l1::execution_layer::ExecutionLayer,
-    metrics::Metrics,
-<<<<<<< HEAD
-    node::proposal_manager::proposal::{ Proposal},
-    shared::l2_tx_lists::PreBuiltTxList,
-=======
-    node::proposal_manager::proposal::Proposal,
-    shared::{l2_block::L2Block, l2_tx_lists::PreBuiltTxList},
->>>>>>> 66a2b84c
+    l1::execution_layer::ExecutionLayer, metrics::Metrics,
+    node::proposal_manager::proposal::Proposal, shared::l2_tx_lists::PreBuiltTxList,
 };
 use alloy::primitives::Address;
 use anyhow::Error;
@@ -72,9 +65,7 @@
                     // we can tolerate the processing overhead as it's a very rare case
                     let start = std::time::Instant::now();
                     let mut batch_clone = batch.clone();
-                    batch_clone.add_l2_draft_block(
-                        l2_draft_block.clone(),
-                    );
+                    batch_clone.add_l2_draft_block(l2_draft_block.clone());
                     batch_clone.compress();
                     new_total_bytes = batch_clone.total_bytes;
                     debug!(
