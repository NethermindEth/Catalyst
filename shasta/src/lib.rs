<<<<<<< HEAD
mod event_indexer;
mod utils;

use crate::{event_indexer::EventIndexer, utils::config::ShastaConfig};
=======
#[allow(dead_code)] // TODO: remove this once we have a used create_shasta_node function
mod node;
#[allow(dead_code)] // TODO: remove this once we have a used create_shasta_node function
mod utils;

mod l1;
mod l2;

use crate::utils::config::ShastaConfig;
>>>>>>> d812075c
use anyhow::Error;
use common::l1::{self as common_l1};
use common::{config::Config, config::ConfigTrait, metrics::Metrics};
use l1::execution_layer::ExecutionLayer;
use node::Node;
use std::sync::Arc;
use tokio::sync::mpsc;
use tokio_util::sync::CancellationToken;
use tracing::info;

pub async fn create_shasta_node(
    config: Config,
<<<<<<< HEAD
    _metrics: Arc<Metrics>,
    _cancel_token: CancellationToken,
=======
    metrics: Arc<Metrics>,
    cancel_token: CancellationToken,
>>>>>>> d812075c
) -> Result<(), Error> {
    info!("Creating Shasta node");

    let shasta_config = ShastaConfig::read_env_variables();
<<<<<<< HEAD
    let _event_indexer = EventIndexer::new(
        config
            .l1_rpc_urls
            .first()
            .expect("L1 RPC URL is required")
            .clone(),
        shasta_config.contract_addresses.shasta_inbox.clone(),
    )
    .await?;
=======

    let (transaction_error_sender, _transaction_error_receiver) = mpsc::channel(100);
    let ethereum_l1 = common_l1::ethereum_l1::EthereumL1::<ExecutionLayer>::new(
        common_l1::config::EthereumL1Config::new(&config).await?,
        l1::config::EthereumL1Config::try_from(shasta_config.clone())?,
        transaction_error_sender,
        metrics.clone(),
    )
    .await
    .map_err(|e| anyhow::anyhow!("Failed to create EthereumL1: {}", e))?;

    let _ethereum_l1 = Arc::new(ethereum_l1);

    let taiko_config = pacaya::l2::config::TaikoConfig::new(&config)
        .await
        .map_err(|e| anyhow::anyhow!("Failed to create TaikoConfig: {}", e))?;

    let _el = crate::l2::execution_layer::L2ExecutionLayer::new(taiko_config.clone())
        .await
        .map_err(|e| anyhow::anyhow!("Failed to create L2ExecutionLayer: {}", e))?;

    let _node = Node::new(cancel_token).await?;
>>>>>>> d812075c

    Ok(())
}<|MERGE_RESOLUTION|>--- conflicted
+++ resolved
@@ -1,9 +1,7 @@
-<<<<<<< HEAD
 mod event_indexer;
 mod utils;
 
 use crate::{event_indexer::EventIndexer, utils::config::ShastaConfig};
-=======
 #[allow(dead_code)] // TODO: remove this once we have a used create_shasta_node function
 mod node;
 #[allow(dead_code)] // TODO: remove this once we have a used create_shasta_node function
@@ -13,7 +11,6 @@
 mod l2;
 
 use crate::utils::config::ShastaConfig;
->>>>>>> d812075c
 use anyhow::Error;
 use common::l1::{self as common_l1};
 use common::{config::Config, config::ConfigTrait, metrics::Metrics};
@@ -26,18 +23,12 @@
 
 pub async fn create_shasta_node(
     config: Config,
-<<<<<<< HEAD
-    _metrics: Arc<Metrics>,
-    _cancel_token: CancellationToken,
-=======
     metrics: Arc<Metrics>,
     cancel_token: CancellationToken,
->>>>>>> d812075c
 ) -> Result<(), Error> {
     info!("Creating Shasta node");
 
     let shasta_config = ShastaConfig::read_env_variables();
-<<<<<<< HEAD
     let _event_indexer = EventIndexer::new(
         config
             .l1_rpc_urls
@@ -47,7 +38,6 @@
         shasta_config.contract_addresses.shasta_inbox.clone(),
     )
     .await?;
-=======
 
     let (transaction_error_sender, _transaction_error_receiver) = mpsc::channel(100);
     let ethereum_l1 = common_l1::ethereum_l1::EthereumL1::<ExecutionLayer>::new(
@@ -70,7 +60,6 @@
         .map_err(|e| anyhow::anyhow!("Failed to create L2ExecutionLayer: {}", e))?;
 
     let _node = Node::new(cancel_token).await?;
->>>>>>> d812075c
 
     Ok(())
 }