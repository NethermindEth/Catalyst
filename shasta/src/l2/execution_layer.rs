--- conflicted
+++ resolved
@@ -248,7 +248,16 @@
         Ok(tx_data)
     }
 
-<<<<<<< HEAD
+    pub async fn get_head_l1_origin(&self) -> Result<u64, Error> {
+        self.provider
+            .raw_request::<_, Value>(std::borrow::Cow::Borrowed("taiko_headL1Origin"), ())
+            .await
+            .map_err(|e| anyhow::anyhow!("Failed to call taiko_headL1Origin: {}", e))?
+            .get("block_id")
+            .and_then(Value::as_u64)
+            .ok_or_else(|| anyhow::anyhow!("Failed to parse block_id from taiko_headL1Origin"))
+    }
+
     pub async fn get_forced_inclusion_form_l1origin(&self, block_id: u64) -> Result<bool, Error> {
         self.provider
             .raw_request::<_, Value>(
@@ -260,16 +269,6 @@
             .get("isForcedInclusion")
             .and_then(Value::as_bool)
             .ok_or_else(|| anyhow::anyhow!("Failed to parse isForcedInclusion"))
-=======
-    pub async fn get_head_l1_origin(&self) -> Result<u64, Error> {
-        self.provider
-            .raw_request::<_, Value>(std::borrow::Cow::Borrowed("taiko_headL1Origin"), ())
-            .await
-            .map_err(|e| anyhow::anyhow!("Failed to call taiko_headL1Origin: {}", e))?
-            .get("block_id")
-            .and_then(Value::as_u64)
-            .ok_or_else(|| anyhow::anyhow!("Failed to parse block_id from taiko_headL1Origin"))
->>>>>>> 8108a1ca
     }
 }
 
