--- conflicted
+++ resolved
@@ -1,16 +1,12 @@
 FROM docker.io/library/rust:1.83 AS builder
 
-<<<<<<< HEAD
 # Install libclang
 RUN apt-get update && apt-get install -y \
     libclang-dev \
     && rm -rf /var/lib/apt/lists/*
 
 # Set the working directory inside the container
-WORKDIR /usr/src/taiko_preconf_avs_node
-=======
 WORKDIR /app/taiko_preconf_avs_node
->>>>>>> 6b866111
 
 COPY ../Node /app/taiko_preconf_avs_node
 COPY ../p2pNode/p2pNetwork /app/p2pNode/p2pNetwork
