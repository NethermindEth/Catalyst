--- conflicted
+++ resolved
@@ -12,11 +12,7 @@
 default-members = ["node"]
 
 [workspace.package]
-<<<<<<< HEAD
-version = "1.23.8"
-=======
 version = "1.23.9"
->>>>>>> e60dd11e
 edition = "2024"
 repository = "https://github.com/NethermindEth/Catalyst"
 license = "MIT"
