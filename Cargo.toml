
[workspace]
members = [
    "common",
    "node",
    "pacaya",
    "permissionless",
    "tools/p2p_node/p2p_boot_node",
    "urc",
]
resolver = "2"
default-members = ["node"]

[workspace.package]
version = "1.21.0"
edition = "2024"
repository = "https://github.com/NethermindEth/Catalyst"
license = "MIT"

[workspace.dependencies]
alloy = { version = "1.0", default-features = false, features = [
    "full",
    "node-bindings",
    "rlp",
    "rpc-types-beacon",
    "rpc-types",
] }
alloy-json-rpc = { version = "1.0", default-features = false }
alloy-rlp = { version = "0.3", default-features = false }
anyhow = { version = "1", default-features = false }
async-trait = { version = "0.1", default-features = false }
blst = { version = "0.3", default-features = false }
c-kzg = { version = "2.1", default-features = false }
chrono = { version = "0.4", default-features = false, features = [
    "clock",
    "std",
] }
clap = { version = "4.5", default-features = false, features = [
    "std",
    "color",
    "help",
    "usage",
    "error-context",
    "suggestions",
    "derive",
] }
common = { path = "common" }
discv5 = { version = "0.9.1", default-features = false, features = ["libp2p"] }
dotenvy = { version = "0.15", default-features = false }
ecdsa = { version = "0.16", default-features = false }
elliptic-curve = { version = "0.13", default-features = false }
flate2 = { version = "1.1", default-features = false, features = [
    "rust_backend",
] }
futures = { version = "0.3.31", default-features = false }
futures-util = { version = "0.3", default-features = false }
hex = { version = "0.4", default-features = false }
http = { version = "1.3", default-features = false }
jsonrpsee = { version = "0.25", default-features = false, features = [
    "http-client",
    "server",
] }
jsonwebtoken = { version = "9.3", default-features = false }
k256 = { version = "0.13", default-features = false, features = [
    "arithmetic",
    "ecdsa",
    "pkcs8",
    "precomputed-tables",
    "schnorr",
    "std",
] }
lazy_static = { version = "1.5", default-features = false }
mockito = { version = "1.7", default-features = false }
pacaya = { path = "pacaya" }
prometheus = { version = "0.14", default-features = false }
rand = { version = "0.9", default-features = false }
rand_core = { version = "0.9", default-features = false }
reqwest = { version = "0.12", default-features = true }
serde = { version = "1.0", default-features = false, features = ["derive"] }
serde_json = { version = "1.0", default-features = false }
shasta = { path = "shasta" }

<<<<<<< HEAD
taiko_event_indexer = { git = "https://github.com/taikoxyz/taiko-mono.git", rev = "479624c9429419bdb49cbf13552f542176a98012", package = "event-indexer", version = "2.0.0" }
taiko_rpc = { git = "https://github.com/taikoxyz/taiko-mono.git", rev = "479624c9429419bdb49cbf13552f542176a98012", package = "rpc", version = "2.0.0" }
=======
>>>>>>> e1b94399
tiny-keccak = { version = "2.0", default-features = false }
tokio = { version = "1.45", default-features = false, features = ["full"] }
tokio-util = { version = "0.7", default-features = false }
tracing = { version = "0.1.41", default-features = false }
tracing-subscriber = { version = "0.3", default-features = false, features = [
    "fmt",
    "env-filter",
] }
urc = { path = "urc" }
warp = { version = "0.3", default-features = false }

[workspace.lints.rust]
unsafe_code = "forbid"

[workspace.lints.clippy]
cast_lossless = "deny"
cast_possible_truncation = "deny"
cast_possible_wrap = "deny"
cast_precision_loss = "deny"
cast_sign_loss = "deny"
needless_return = "deny"
panicking_overflow_checks = "deny"
unwrap_used = "deny"

[profile.release]
overflow-checks = true<|MERGE_RESOLUTION|>--- conflicted
+++ resolved
@@ -80,11 +80,8 @@
 serde_json = { version = "1.0", default-features = false }
 shasta = { path = "shasta" }
 
-<<<<<<< HEAD
 taiko_event_indexer = { git = "https://github.com/taikoxyz/taiko-mono.git", rev = "479624c9429419bdb49cbf13552f542176a98012", package = "event-indexer", version = "2.0.0" }
 taiko_rpc = { git = "https://github.com/taikoxyz/taiko-mono.git", rev = "479624c9429419bdb49cbf13552f542176a98012", package = "rpc", version = "2.0.0" }
-=======
->>>>>>> e1b94399
 tiny-keccak = { version = "2.0", default-features = false }
 tokio = { version = "1.45", default-features = false, features = ["full"] }
 tokio-util = { version = "0.7", default-features = false }
