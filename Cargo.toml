--- conflicted
+++ resolved
@@ -12,11 +12,7 @@
 default-members = ["node"]
 
 [workspace.package]
-<<<<<<< HEAD
 version = "1.20.0"
-=======
-version = "1.19.2"
->>>>>>> dcbd0242
 edition = "2024"
 repository = "https://github.com/NethermindEth/Catalyst"
 license = "MIT"
