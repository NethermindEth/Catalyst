
[workspace]
members = [
    "node",
    "tools/p2p_node/p2p_boot_node",
    "tools/p2p_node/p2p_network",
    "tools/p2p_node/p2p_test_node",
]
resolver = "2"
default-members = ["node"]

[workspace.package]
<<<<<<< HEAD
version = "0.2.86"
=======
version = "0.2.90"
>>>>>>> d40e2420
edition = "2024"
repository = "https://github.com/NethermindEth/Taiko-Preconf-AVS"
license = "MIT"

[workspace.dependencies]
alloy = { version = "1.0", default-features = false, features = [
    "full",
    "node-bindings",
    "rlp",
    "rpc-types-beacon",
    "rpc-types",
] }
alloy-json-rpc = { version = "1.0", default-features = false }
alloy-rlp = { version = "0.3", default-features = false }
anyhow = { version = "1", default-features = false }
blst = { version = "0.3", default-features = false }
c-kzg = { version = "2.1", default-features = false }
chrono = { version = "0.4", default-features = false, features = [
    "clock",
    "std",
] }
clap = { version = "4.5", default-features = false, features = [
    "std",
    "color",
    "help",
    "usage",
    "error-context",
    "suggestions",
    "derive",
] }
discv5 = { version = "0.9.1", default-features = false, features = ["libp2p"] }
dotenvy = { version = "0.15", default-features = false }
ecdsa = { version = "0.16", default-features = false }
elliptic-curve = { version = "0.13", default-features = false }
flate2 = { version = "1.1", default-features = false, features = [
    "rust_backend",
] }
futures = { version = "0.3.31", default-features = false }
futures-util = { version = "0.3", default-features = false }
hex = { version = "0.4", default-features = false }
http = { version = "1.3", default-features = false }
jsonrpsee = { version = "0.25", default-features = false, features = [
    "http-client",
    "server",
] }
jsonwebtoken = { version = "9.3", default-features = false }
k256 = { version = "0.13", default-features = false, features = [
    "arithmetic",
    "ecdsa",
    "pkcs8",
    "precomputed-tables",
    "schnorr",
    "std",
] }
lazy_static = { version = "1.5", default-features = false }
libp2p = { version = "0.55.0", default-features = false, features = [
    "full",
    "tcp",
    "dns",
    "websocket",
    "tokio",
    "identify",
    "yamux",
    "noise",
    "gossipsub",
] }
libp2p-mplex = { version = "0.43", default-features = false }
mockito = { version = "1.7", default-features = false }
p2p-network = { path = "tools/p2p_node/p2p_network", default-features = false }
prometheus = { version = "0.14", default-features = false }
rand = { version = "0.9", default-features = false }
rand_core = { version = "0.9", default-features = false }
reqwest = { version = "0.12", default-features = false }
serde = { version = "1.0", default-features = false, features = ["derive"] }
serde_json = { version = "1.0", default-features = false }
serde_millis = { version = "0.1.1", default-features = false }
tiny-keccak = { version = "2.0", default-features = false }
tokio = { version = "1.45", default-features = false, features = ["full"] }
tokio-util = { version = "0.7", default-features = false }
tracing = { version = "0.1.41", default-features = false }
tracing-subscriber = { version = "0.3", default-features = false, features = [
    "fmt",
    "env-filter",
] }
warp = { version = "0.3", default-features = false }

[workspace.lints.rust]
unsafe_code = "forbid"

[workspace.lints.clippy]
cast_lossless = "deny"
cast_possible_truncation = "deny"
cast_possible_wrap = "deny"
cast_precision_loss = "deny"
cast_sign_loss = "deny"
needless_return = "deny"
panicking_overflow_checks = "deny"
unwrap_used = "deny"

[profile.release]
overflow-checks = true<|MERGE_RESOLUTION|>--- conflicted
+++ resolved
@@ -10,11 +10,7 @@
 default-members = ["node"]
 
 [workspace.package]
-<<<<<<< HEAD
-version = "0.2.86"
-=======
 version = "0.2.90"
->>>>>>> d40e2420
 edition = "2024"
 repository = "https://github.com/NethermindEth/Taiko-Preconf-AVS"
 license = "MIT"
