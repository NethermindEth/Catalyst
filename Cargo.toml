
[workspace]
members = [
    "common",
    "node",
    "pacaya",
    "permissionless",
    "tools/p2p_node/p2p_boot_node",
    "urc",
]
resolver = "2"
default-members = ["node"]

[workspace.package]
<<<<<<< HEAD
version = "1.23.10"
=======
version = "1.23.11"
>>>>>>> 0185b9d8
edition = "2024"
repository = "https://github.com/NethermindEth/Catalyst"
license = "MIT"

[workspace.dependencies]
alloy = { version = "1.0", default-features = false, features = [
    "full",
    "node-bindings",
    "rlp",
    "rpc-types-beacon",
    "rpc-types",
] }
alloy-json-rpc = { version = "1.0", default-features = false }
alloy-rlp = { version = "0.3", default-features = false }
anyhow = { version = "1", default-features = false }
async-trait = { version = "0.1", default-features = false }
blst = { version = "0.3", default-features = false }
c-kzg = { version = "2.1", default-features = false }
chrono = { version = "0.4", default-features = false, features = [
    "clock",
    "std",
] }
clap = { version = "4.5", default-features = false, features = [
    "std",
    "color",
    "help",
    "usage",
    "error-context",
    "suggestions",
    "derive",
] }
common = { path = "common" }
discv5 = { version = "0.9.1", default-features = false, features = ["libp2p"] }
dotenvy = { version = "0.15", default-features = false }
ecdsa = { version = "0.16", default-features = false }
elliptic-curve = { version = "0.13", default-features = false }
flate2 = { version = "1.0", default-features = false, features = ["zlib"] }
futures = { version = "0.3.31", default-features = false }
futures-util = { version = "0.3", default-features = false }
hex = { version = "0.4", default-features = false }
http = { version = "1.3", default-features = false }
jsonrpsee = { version = "0.25", default-features = false, features = [
    "http-client",
    "server",
] }
jsonwebtoken = { version = "9.3", default-features = false }
k256 = { version = "0.13", default-features = false, features = [
    "arithmetic",
    "ecdsa",
    "pkcs8",
    "precomputed-tables",
    "schnorr",
    "std",
] }
lazy_static = { version = "1.5", default-features = false }
mockito = { version = "1.7", default-features = false }
pacaya = { path = "pacaya" }
prometheus = { version = "0.14", default-features = false }
rand = { version = "0.9", default-features = false }
rand_core = { version = "0.9", default-features = false }
reqwest = { version = "0.12", default-features = true }
serde = { version = "1.0", default-features = false, features = ["derive"] }
serde_json = { version = "1.0", default-features = false }
shasta = { path = "shasta" }

taiko_alethia_reth = { git = "https://github.com/taikoxyz/alethia-reth.git", rev = "12fadbe0909a12be09a906a340733e7afcfe7c83", package = "alethia-reth-consensus", version = "0.5.0" }
taiko_bindings = { git = "https://github.com/taikoxyz/taiko-mono.git", rev = "5e18853b253d7c4e8db2d8c547870c11a3af45d9", package = "bindings", version = "2.0.0" }
taiko_event_indexer = { git = "https://github.com/taikoxyz/taiko-mono.git", rev = "5e18853b253d7c4e8db2d8c547870c11a3af45d9", package = "event-indexer", version = "2.0.0" }
taiko_protocol = { git = "https://github.com/taikoxyz/taiko-mono.git", rev = "5e18853b253d7c4e8db2d8c547870c11a3af45d9", package = "protocol", version = "2.0.0" }
taiko_rpc = { git = "https://github.com/taikoxyz/taiko-mono.git", rev = "5e18853b253d7c4e8db2d8c547870c11a3af45d9", package = "rpc", version = "2.0.0" }
tiny-keccak = { version = "2.0", default-features = false }
tokio = { version = "1.45", default-features = false, features = ["full"] }
tokio-util = { version = "0.7", default-features = false }
tracing = { version = "0.1.41", default-features = false }
tracing-subscriber = { version = "0.3", default-features = false, features = [
    "fmt",
    "env-filter",
] }
urc = { path = "urc" }
warp = { version = "0.3", default-features = false }

[workspace.lints.rust]
unsafe_code = "forbid"

[workspace.lints.clippy]
cast_lossless = "deny"
cast_possible_truncation = "deny"
cast_possible_wrap = "deny"
cast_precision_loss = "deny"
cast_sign_loss = "deny"
needless_return = "deny"
panicking_overflow_checks = "deny"
unwrap_used = "deny"

[profile.release]
overflow-checks = true<|MERGE_RESOLUTION|>--- conflicted
+++ resolved
@@ -12,11 +12,7 @@
 default-members = ["node"]
 
 [workspace.package]
-<<<<<<< HEAD
-version = "1.23.10"
-=======
 version = "1.23.11"
->>>>>>> 0185b9d8
 edition = "2024"
 repository = "https://github.com/NethermindEth/Catalyst"
 license = "MIT"
