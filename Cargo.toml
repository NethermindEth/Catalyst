--- conflicted
+++ resolved
@@ -71,10 +71,6 @@
 ] }
 lazy_static = { version = "1.5", default-features = false }
 mockito = { version = "1.7", default-features = false }
-<<<<<<< HEAD
-=======
-p2p-network = { path = "tools/p2p_node/p2p_network", default-features = false }
->>>>>>> c7b2476b
 pacaya = { path = "pacaya" }
 prometheus = { version = "0.14", default-features = false }
 rand = { version = "0.9", default-features = false }
