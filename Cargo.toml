--- conflicted
+++ resolved
@@ -14,11 +14,7 @@
 default-members = ["node"]
 
 [workspace.package]
-<<<<<<< HEAD
 version = "1.20.0"
-=======
-version = "1.19.1"
->>>>>>> c7b2476b
 edition = "2024"
 repository = "https://github.com/NethermindEth/Catalyst"
 license = "MIT"
