pub mod batch_manager;
pub mod config;
mod l2_head_verifier;
mod operator;
mod verifier;

use crate::{
    chain_monitor::ChainMonitor,
    l1::execution_layer::ExecutionLayer,
    metrics::Metrics,
    node::l2_head_verifier::L2HeadVerifier,
    shared::{l2_slot_info::L2SlotInfo, l2_tx_lists::PreBuiltTxList},
};
use anyhow::Error;
use batch_manager::{BatchManager, config::BatchBuilderConfig};
use common::{
    l1::{el_trait::ELTrait, ethereum_l1::EthereumL1, transaction_error::TransactionError},
    l2::{preconf_blocks::BuildPreconfBlockResponse, taiko::Taiko},
    utils as common_utils,
};
use config::NodeConfig;
use operator::{Operator, Status as OperatorStatus};
use std::sync::Arc;
use tokio::{
    sync::mpsc::{Receiver, error::TryRecvError},
    time::{Duration, sleep},
};
use tokio_util::sync::CancellationToken;
use tracing::{debug, error, info, warn};
use verifier::{VerificationResult, Verifier};
<<<<<<< HEAD

pub struct NodeConfig {
    pub preconf_heartbeat_ms: u64,
    pub handover_window_slots: u64,
    pub handover_start_buffer_ms: u64,
    pub l1_height_lag: u64,
    pub propose_forced_inclusion: bool,
    pub simulate_not_submitting_at_the_end_of_epoch: bool,
}
=======
>>>>>>> ed0d4e85

pub struct Node {
    cancel_token: CancellationToken,
    ethereum_l1: Arc<EthereumL1<ExecutionLayer>>,
    chain_monitor: Arc<ChainMonitor>,
    operator: Operator,
    batch_manager: BatchManager,
    verifier: Option<Verifier>,
    taiko: Arc<Taiko<ExecutionLayer>>,
    transaction_error_channel: Receiver<TransactionError>,
    metrics: Arc<Metrics>,
    watchdog: common_utils::watchdog::Watchdog,
    head_verifier: L2HeadVerifier,
    config: NodeConfig,
}

impl Node {
    #[allow(clippy::too_many_arguments)]
    pub async fn new(
        cancel_token: CancellationToken,
        taiko: Arc<Taiko<ExecutionLayer>>,
        ethereum_l1: Arc<EthereumL1<ExecutionLayer>>,
        chain_monitor: Arc<ChainMonitor>,
        transaction_error_channel: Receiver<TransactionError>,
        metrics: Arc<Metrics>,
        config: NodeConfig,
        batch_builder_config: BatchBuilderConfig,
    ) -> Result<Self, Error> {
        let operator = Operator::new(
            &ethereum_l1,
            taiko.clone(),
            config.handover_window_slots,
            config.handover_start_buffer_ms,
            config.simulate_not_submitting_at_the_end_of_epoch,
            cancel_token.clone(),
        )
        .map_err(|e| anyhow::anyhow!("Failed to create Operator: {}", e))?;
        let batch_manager = BatchManager::new(
            config.l1_height_lag,
            batch_builder_config,
            ethereum_l1.clone(),
            taiko.clone(),
            metrics.clone(),
        );
        let head_verifier = L2HeadVerifier::new();
        let watchdog = common_utils::watchdog::Watchdog::new(
            cancel_token.clone(),
            ethereum_l1.slot_clock.get_l2_slots_per_epoch() / 2,
        );
        Ok(Self {
            cancel_token,
            batch_manager,
            ethereum_l1,
            chain_monitor,
            operator,
            verifier: None,
            taiko,
            transaction_error_channel,
            metrics,
            watchdog,
            head_verifier,
            config,
        })
    }

    pub async fn entrypoint(mut self) -> Result<(), Error> {
        info!("Starting node");

        if let Err(err) = self.warmup().await {
            error!("Failed to warm up node: {}. Shutting down.", err);
            self.cancel_token.cancel();
            return Err(anyhow::anyhow!(err));
        }

        info!("Node warmup successful");

        // Run preconfirmation loop in background
        tokio::spawn(async move {
            self.preconfirmation_loop().await;
        });

        Ok(())
    }

    async fn get_current_protocol_height(&self) -> Result<(u64, u64), Error> {
        let taiko_inbox_height = self
            .ethereum_l1
            .execution_layer
            .get_l2_height_from_taiko_inbox()
            .await?;

        let taiko_geth_height = self.taiko.get_latest_l2_block_id().await?;

        Ok((taiko_inbox_height, taiko_geth_height))
    }

    async fn warmup(&mut self) -> Result<(), Error> {
        info!("Warmup node");

        // Wait for Taiko Geth to synchronize with L1
        let (mut taiko_inbox_height, mut taiko_geth_height) =
            self.get_current_protocol_height().await?;

        info!("Taiko Inbox Height: {taiko_inbox_height}, Taiko Geth Height: {taiko_geth_height}");

        while taiko_geth_height < taiko_inbox_height {
            warn!("Taiko Geth is behind L1. Waiting 5 seconds...");
            sleep(Duration::from_secs(5)).await;

            (taiko_inbox_height, taiko_geth_height) = self.get_current_protocol_height().await?;

            info!(
                "Taiko Inbox Height: {taiko_inbox_height}, Taiko Geth Height: {taiko_geth_height}"
            );
        }

        // Wait for the last sent transaction to be executed
        self.wait_for_sent_transactions().await?;

        Ok(())
    }

    async fn wait_for_sent_transactions(&self) -> Result<(), Error> {
        loop {
            let nonce_latest: u64 = self
                .ethereum_l1
                .execution_layer
                .common()
                .get_preconfer_nonce_latest()
                .await?;
            let nonce_pending: u64 = self
                .ethereum_l1
                .execution_layer
                .common()
                .get_preconfer_nonce_pending()
                .await?;
            if nonce_pending == nonce_latest {
                break;
            }
            debug!(
                "Waiting for sent transactions to be executed. Nonce Latest: {nonce_latest}, Nonce Pending: {nonce_pending}"
            );
            sleep(Duration::from_secs(6)).await;
        }

        Ok(())
    }

    async fn preconfirmation_loop(&mut self) {
        debug!("Main perconfirmation loop started");
        common_utils::synchronization::synchronize_with_l1_slot_start(&self.ethereum_l1).await;

        // start preconfirmation loop
        let mut interval =
            tokio::time::interval(Duration::from_millis(self.config.preconf_heartbeat_ms));
        // fix for handover buffer longer than l2 heart beat, keeps the loop synced
        interval.set_missed_tick_behavior(tokio::time::MissedTickBehavior::Skip);
        loop {
            interval.tick().await;
            if self.cancel_token.is_cancelled() {
                info!("Shutdown signal received, exiting main loop...");
                return;
            }

            if let Err(err) = self.main_block_preconfirmation_step().await {
                error!("Failed to execute main block preconfirmation step: {}", err);
                self.watchdog.increment();
            } else {
                self.watchdog.reset();
            }
        }
    }

    async fn check_for_missing_proposed_batches(&mut self) -> Result<(), Error> {
        let (taiko_inbox_height, taiko_geth_height) = self.get_current_protocol_height().await?;

        info!(
            "📨 Taiko Inbox Height: {taiko_inbox_height}, Taiko Geth Height: {taiko_geth_height}"
        );

        if taiko_inbox_height == taiko_geth_height {
            return Ok(());
        } else {
            let nonce_latest: u64 = self
                .ethereum_l1
                .execution_layer
                .common()
                .get_preconfer_nonce_latest()
                .await?;
            let nonce_pending: u64 = self
                .ethereum_l1
                .execution_layer
                .common()
                .get_preconfer_nonce_pending()
                .await?;
            debug!("Nonce Latest: {nonce_latest}, Nonce Pending: {nonce_pending}");
            if nonce_latest == nonce_pending {
                // Just create a new verifier, we will check it in preconfirmation loop
                self.verifier = Some(
                    Verifier::new_with_taiko_height(
                        taiko_geth_height,
                        self.taiko.clone(),
                        self.batch_manager
                            .update_forced_inclusion_and_clone_without_batches()
                            .await?,
                        0,
                        self.cancel_token.clone(),
                    )
                    .await?,
                );
            } else {
                error!(
                    "Error: Pending nonce is not equal to latest nonce. Nonce Latest: {nonce_latest}, Nonce Pending: {nonce_pending}"
                );
                self.cancel_token.cancel();
                return Err(Error::msg("Pending nonce is not equal to latest nonce"));
            }
        }

        Ok(())
    }

    async fn main_block_preconfirmation_step(&mut self) -> Result<(), Error> {
        let (l2_slot_info, current_status, pending_tx_list) =
            self.get_slot_info_and_status().await?;

        // Get the transaction status before checking the error channel
        // to avoid race condition
        let transaction_in_progress = self
            .ethereum_l1
            .execution_layer
            .common()
            .is_transaction_in_progress()
            .await?;

        self.check_transaction_error_channel(&current_status)
            .await?;

        if current_status.is_preconfirmation_start_slot() {
            self.head_verifier
                .set(l2_slot_info.parent_id(), *l2_slot_info.parent_hash())
                .await;

            if current_status.is_submitter() {
                // We start preconfirmation in the middle of the epoch.
                // Need to check for unproposed L2 blocks.
                if let Err(err) = self.check_for_missing_proposed_batches().await {
                    error!(
                        "Shutdown: Failed to verify proposed batches on startup: {}",
                        err
                    );
                    self.cancel_token.cancel();
                    return Err(anyhow::anyhow!(
                        "Shutdown: Failed to verify proposed batches on startup: {}",
                        err
                    ));
                }
            } else {
                // It is for handover window
                let taiko_geth_height = l2_slot_info.parent_id();
                let verification_slot = self.ethereum_l1.slot_clock.get_next_epoch_start_slot()?;
                let verifier_result = Verifier::new_with_taiko_height(
                    taiko_geth_height,
                    self.taiko.clone(),
                    self.batch_manager
                        .update_forced_inclusion_and_clone_without_batches()
                        .await?,
                    verification_slot,
                    self.cancel_token.clone(),
                )
                .await;
                match verifier_result {
                    Ok(verifier) => {
                        self.verifier = Some(verifier);
                    }
                    Err(err) => {
                        error!("Shutdown: Failed to create verifier: {}", err);
                        self.cancel_token.cancel();
                        return Err(anyhow::anyhow!(
                            "Shutdown: Failed to create verifier on startup: {}",
                            err
                        ));
                    }
                }
            }
        }

        if current_status.is_preconfer() && current_status.is_driver_synced() {
            // do not trigger fast reanchor on submitter window to prevent from double reanchor
            if !current_status.is_submitter()
                && self
                    .check_and_handle_anchor_offset_for_unsafe_l2_blocks(&l2_slot_info)
                    .await?
            {
                // reanchored, no need to preconf
                return Ok(());
            }

            if !self
                .head_verifier
                .verify(l2_slot_info.parent_id(), l2_slot_info.parent_hash())
                .await
            {
                self.head_verifier.log_error().await;
                self.cancel_token.cancel();
                return Err(anyhow::anyhow!(
                    "Unexpected L2 head detected. Restarting node..."
                ));
            }
            let (forced_inclusion_block, block) = self
                .preconfirm_block(
                    pending_tx_list,
                    l2_slot_info,
                    current_status.is_end_of_sequencing(),
                    self.config.propose_forced_inclusion
                        && current_status.is_submitter()
                        && self.verifier.is_none(),
                )
                .await?;

            self.verify_preconfed_block(forced_inclusion_block).await?;
            self.verify_preconfed_block(block).await?;
        }

        if current_status.is_submitter() && !transaction_in_progress {
            // first check verifier
            if self.has_verified_unproposed_batches().await? {
                if let Err(err) = self
                    .batch_manager
                    .try_submit_oldest_batch(current_status.is_preconfer())
                    .await
                {
                    if let Some(transaction_error) = err.downcast_ref::<TransactionError>() {
                        self.handle_transaction_error(transaction_error, &current_status)
                            .await?;
                    }
                    return Err(err);
                }
            }
        }

        if !current_status.is_submitter() && !current_status.is_preconfer() {
            if self.batch_manager.has_batches() || self.batch_manager.has_current_forced_inclusion()
            {
                error!(
                    "Resetting batch builder. has batches: {}, has current forced inclusion: {}",
                    self.batch_manager.has_batches(),
                    self.batch_manager.has_current_forced_inclusion()
                );
                self.batch_manager.reset_builder().await?;
            }
            if self.verifier.is_some() {
                error!("Verifier is not None after submitter window.");
                self.verifier = None;
            }
        }

        Ok(())
    }

    async fn verify_preconfed_block(
        &self,
        l2_block: Option<BuildPreconfBlockResponse>,
    ) -> Result<(), Error> {
        if let Some(l2_block) = l2_block {
            if !self
                .head_verifier
                .verify_next_and_set(l2_block.number, l2_block.hash, l2_block.parent_hash)
                .await
            {
                self.head_verifier.log_error().await;
                self.cancel_token.cancel();
                return Err(anyhow::anyhow!(
                    "Unexpected L2 head after preconfirmation. Restarting node..."
                ));
            }
        }
        Ok(())
    }

    /// Checks the anchor offset for unsafe L2 blocks and triggers a reanchor if necessary.
    /// Returns true if reanchor was triggered.
    async fn check_and_handle_anchor_offset_for_unsafe_l2_blocks(
        &mut self,
        l2_slot_info: &L2SlotInfo,
    ) -> Result<bool, Error> {
        debug!("Checking anchor offset for unsafe L2 blocks to do fast reanchor when needed");
        let taiko_inbox_height = self
            .ethereum_l1
            .execution_layer
            .get_l2_height_from_taiko_inbox()
            .await?;
        if taiko_inbox_height < l2_slot_info.parent_id() {
            let l2_block_id = taiko_inbox_height + 1;
            let anchor_offset = self
                .batch_manager
                .get_l1_anchor_block_offset_for_l2_block(l2_block_id)
                .await?;
            let max_anchor_height_offset = self
                .ethereum_l1
                .execution_layer
                .common()
                .get_config_max_anchor_height_offset();

            // +1 because we are checking the next block
            if anchor_offset > max_anchor_height_offset + 1 {
                warn!(
                    "Anchor offset {} is too high for l2 block id {}, triggering reanchor",
                    anchor_offset, l2_block_id
                );
                if let Err(err) = self
                    .reanchor_blocks(
                        taiko_inbox_height,
                        "Anchor offset is too high for unsafe L2 blocks",
                        false,
                    )
                    .await
                {
                    error!("Failed to reanchor: {}", err);
                    self.cancel_token.cancel();
                    return Err(anyhow::anyhow!("Failed to reanchor: {}", err));
                }
                return Ok(true);
            }
        }

        Ok(false)
    }

    async fn get_slot_info_and_status(
        &mut self,
    ) -> Result<(L2SlotInfo, OperatorStatus, Option<PreBuiltTxList>), Error> {
        let l2_slot_info = self.taiko.get_l2_slot_info().await;
        let current_status = match &l2_slot_info {
            Ok(info) => self.operator.get_status(info).await,
            Err(_) => Err(anyhow::anyhow!("Failed to get L2 slot info")),
        };
        let batches_ready_to_send = self.batch_manager.get_number_of_batches_ready_to_send();
        let pending_tx_list = match &l2_slot_info {
            Ok(info) => {
                self.batch_manager
                    .taiko
                    .get_pending_l2_tx_list_from_taiko_geth(info.base_fee(), batches_ready_to_send)
                    .await
            }
            Err(_) => Err(anyhow::anyhow!("Failed to get L2 slot info")),
        };
        self.print_current_slots_info(
            &current_status,
            &pending_tx_list,
            &l2_slot_info,
            self.batch_manager.get_number_of_batches(),
        )?;

        Ok((l2_slot_info?, current_status?, pending_tx_list?))
    }

    /// Returns true if the operation succeeds
    async fn has_verified_unproposed_batches(&mut self) -> Result<bool, Error> {
        if let Some(mut verifier) = self.verifier.take() {
            match verifier
                .verify(self.ethereum_l1.clone(), self.metrics.clone())
                .await
            {
                Ok(res) => match res {
                    VerificationResult::SlotNotValid => {
                        self.verifier = Some(verifier);
                        return Ok(false);
                    }
                    VerificationResult::ReanchorNeeded(block, reason) => {
                        if let Err(err) = self.reanchor_blocks(block, &reason, false).await {
                            error!("Failed to reanchor blocks: {}", err);
                            self.cancel_token.cancel();
                            return Err(err);
                        }
                    }
                    VerificationResult::SuccessWithBatches(batches) => {
                        self.batch_manager.prepend_batches(batches);
                    }
                    VerificationResult::SuccessNoBatches => {}
                    VerificationResult::VerificationInProgress => {
                        self.verifier = Some(verifier);
                        return Ok(false);
                    }
                },
                Err(err) => {
                    self.verifier = Some(verifier);
                    return Err(err);
                }
            }
        }
        Ok(true)
    }

    async fn check_transaction_error_channel(
        &mut self,
        current_status: &OperatorStatus,
    ) -> Result<(), Error> {
        match self.transaction_error_channel.try_recv() {
            Ok(error) => {
                return self.handle_transaction_error(&error, current_status).await;
            }
            Err(err) => match err {
                TryRecvError::Empty => {
                    // no errors, proceed with preconfirmation
                }
                TryRecvError::Disconnected => {
                    self.cancel_token.cancel();
                    return Err(anyhow::anyhow!("Transaction error channel disconnected"));
                }
            },
        }

        Ok(())
    }

    async fn handle_transaction_error(
        &mut self,
        error: &TransactionError,
        current_status: &OperatorStatus,
    ) -> Result<(), Error> {
        match error {
            TransactionError::ReanchorRequired => {
                if current_status.is_preconfer() && current_status.is_submitter() {
                    let taiko_inbox_height = match self
                        .ethereum_l1
                        .execution_layer
                        .get_l2_height_from_taiko_inbox()
                        .await
                    {
                        Ok(height) => height,
                        Err(err) => {
                            error!(
                                "ReanchorRequired: Failed to get L2 height from Taiko inbox: {}",
                                err
                            );
                            self.cancel_token.cancel();
                            return Err(anyhow::anyhow!(
                                "ReanchorRequired: Failed to get L2 height from Taiko inbox: {}",
                                err
                            ));
                        }
                    };
                    if let Err(err) = self
                        .reanchor_blocks(taiko_inbox_height, "Transaction reverted", false)
                        .await
                    {
                        error!("ReanchorRequired: Failed to reanchor blocks: {}", err);
                        self.cancel_token.cancel();
                        return Err(anyhow::anyhow!(
                            "ReanchorRequired: Failed to reanchor blocks: {}",
                            err
                        ));
                    }
                    return Err(anyhow::anyhow!("Reanchoring done"));
                } else {
                    warn!("Transaction reverted, not our epoch, skipping reorg");
                }
            }
            TransactionError::NotConfirmed => {
                self.cancel_token.cancel();
                return Err(anyhow::anyhow!(
                    "Transaction not confirmed for a long time, exiting"
                ));
            }
            TransactionError::UnsupportedTransactionType => {
                self.cancel_token.cancel();
                return Err(anyhow::anyhow!(
                    "Unsupported transaction type. You can send eip1559 or eip4844 transactions only"
                ));
            }
            TransactionError::GetBlockNumberFailed => {
                // TODO recreate L1 provider
                self.cancel_token.cancel();
                return Err(anyhow::anyhow!("Failed to get block number from L1"));
            }
            TransactionError::EstimationTooEarly => {
                return Err(anyhow::anyhow!(
                    "Transaction estimation too early, skipping slot"
                ));
            }
            TransactionError::InsufficientFunds => {
                self.cancel_token.cancel();
                return Err(anyhow::anyhow!(
                    "Transaction reverted with InsufficientFunds error"
                ));
            }
            TransactionError::EstimationFailed => {
                self.cancel_token.cancel();
                return Err(anyhow::anyhow!("Transaction estimation failed, exiting"));
            }
            TransactionError::TransactionReverted => {
                self.cancel_token.cancel();
                return Err(anyhow::anyhow!("Transaction reverted, exiting"));
            }
            TransactionError::OldestForcedInclusionDue => {
                let taiko_inbox_height = match self
                    .ethereum_l1
                    .execution_layer
                    .get_l2_height_from_taiko_inbox()
                    .await
                {
                    Ok(height) => height,
                    Err(err) => {
                        let err_msg = format!(
                            "OldestForcedInclusionDue: Failed to get L2 height from Taiko inbox: {err}"
                        );
                        error!("{}", err_msg);
                        self.cancel_token.cancel();
                        return Err(anyhow::anyhow!("{}", err_msg));
                    }
                };
                if let Err(err) = self
                    .reanchor_blocks(taiko_inbox_height, "OldestForcedInclusionDue", true)
                    .await
                {
                    let err_msg =
                        format!("OldestForcedInclusionDue: Failed to reanchor blocks: {err}");
                    error!("{}", err_msg);
                    self.cancel_token.cancel();
                    return Err(anyhow::anyhow!("{}", err_msg));
                }
                return Err(anyhow::anyhow!(
                    "Need to include forced inclusion, reanchoring done, skipping slot"
                ));
            }
            TransactionError::NotTheOperatorInCurrentEpoch => {
                warn!("Propose batch transaction executed too late.");
                return Ok(());
            }
        }

        Ok(())
    }

    async fn preconfirm_block(
        &mut self,
        pending_tx_list: Option<PreBuiltTxList>,
        l2_slot_info: L2SlotInfo,
        end_of_sequencing: bool,
        allow_forced_inclusion: bool,
    ) -> Result<
        (
            Option<BuildPreconfBlockResponse>,
            Option<BuildPreconfBlockResponse>,
        ),
        Error,
    > {
        let result = self
            .batch_manager
            .preconfirm_block(
                pending_tx_list,
                l2_slot_info,
                end_of_sequencing,
                allow_forced_inclusion,
            )
            .await?;
        Ok(result)
    }

    fn print_current_slots_info(
        &self,
        current_status: &Result<OperatorStatus, Error>,
        pending_tx_list: &Result<Option<PreBuiltTxList>, Error>,
        l2_slot_info: &Result<L2SlotInfo, Error>,
        batches_number: u64,
    ) -> Result<(), Error> {
        let l1_slot = self.ethereum_l1.slot_clock.get_current_slot()?;
        info!(target: "heartbeat",
            "| Epoch: {:<6} | Slot: {:<2} | L2 Slot: {:<2} | {}{} Batches: {batches_number} | {} |",
            self.ethereum_l1.slot_clock.get_epoch_from_slot(l1_slot),
            self.ethereum_l1.slot_clock.slot_of_epoch(l1_slot),
            self.ethereum_l1
                .slot_clock
                .get_current_l2_slot_within_l1_slot()?,
            if let Ok(pending_tx_list) = pending_tx_list {
                format!(
                    "Txs: {:<4} |",
                    pending_tx_list
                        .as_ref()
                        .map_or(0, |tx_list| tx_list.tx_list.len())
                )
            } else {
                "Txs: unknown |".to_string()
            },
            if let Ok(l2_slot_info) = l2_slot_info {
                format!(
                    " Fee: {:<7} | L2: {:<6} | Time: {:<10} | Hash: {} |",
                    l2_slot_info.base_fee(),
                    l2_slot_info.parent_id(),
                    l2_slot_info.slot_timestamp(),
                    &l2_slot_info.parent_hash().to_string()[..8]
                )
            } else {
                " L2 slot info unknown |".to_string()
            },
            if let Ok(status) = current_status {
                status.to_string()
            } else {
                "Unknown".to_string()
            },
        );
        Ok(())
    }

    async fn reanchor_blocks(
        &mut self,
        parent_block_id: u64,
        reason: &str,
        allow_forced_inclusion: bool,
    ) -> Result<(), Error> {
        warn!(
            "⛓️‍💥 Reanchoring blocks for parent block: {} reason: {} allow_forced_inclusion: {}",
            parent_block_id, reason, allow_forced_inclusion
        );

        let start_time = std::time::Instant::now();

        let mut l2_slot_info = self
            .taiko
            .get_l2_slot_info_by_parent_block(alloy::eips::BlockNumberOrTag::Number(
                parent_block_id,
            ))
            .await?;

        // Update self state
        self.verifier = None;
        self.batch_manager.reset_builder().await?;

        self.chain_monitor.set_expected_reorg(parent_block_id).await;

        let start_block_id = parent_block_id + 1;
        let blocks = self
            .taiko
            .fetch_l2_blocks_until_latest(start_block_id, true)
            .await?;

        let blocks_reanchored = blocks.len() as u64;

        let mut forced_inclusion_flags: Vec<bool> = Vec::with_capacity(blocks.len());
        for block in &blocks {
            let (_, txs) = match block.transactions.as_transactions() {
                Some(txs) => txs.split_first().ok_or_else(|| {
                    anyhow::anyhow!(
                        "Cannot get anchor transaction from block {}",
                        block.header.number
                    )
                })?,
                None => {
                    return Err(anyhow::anyhow!(
                        "No transactions in block {}",
                        block.header.number
                    ));
                }
            };
            forced_inclusion_flags.push(
                self.batch_manager
                    .is_forced_inclusion(block.header.number, txs)
                    .await?,
            );
        }

        for (block, is_forced_inclusion) in blocks.iter().zip(forced_inclusion_flags) {
            debug!(
                "Reanchoring block {} with {} transactions, parent_id {}, parent_hash {}, is_forced_inclusion: {}",
                block.header.number,
                block.transactions.len(),
                l2_slot_info.parent_id(),
                l2_slot_info.parent_hash(),
                is_forced_inclusion,
            );

            let (_, txs) = match block.transactions.as_transactions() {
                Some(txs) => txs.split_first().ok_or_else(|| {
                    anyhow::anyhow!(
                        "Cannot get anchor transaction from block {}",
                        block.header.number
                    )
                })?,
                None => {
                    return Err(anyhow::anyhow!(
                        "No transactions in block {}",
                        block.header.number
                    ));
                }
            };

            let tx_list = txs.to_vec();
            let bytes_length =
                crate::shared::l2_tx_lists::encode_and_compress(&tx_list)?.len() as u64;
            let pending_tx_list = crate::shared::l2_tx_lists::PreBuiltTxList {
                tx_list,
                estimated_gas_used: 0,
                bytes_length,
            };

            let block = self
                .batch_manager
                .reanchor_block(
                    pending_tx_list,
                    l2_slot_info,
                    is_forced_inclusion,
                    allow_forced_inclusion,
                )
                .await;
            // if reanchor_block fails restart the node
            if let Ok(Some(block)) = block {
                debug!("Reanchored block {} hash {}", block.number, block.hash);
            } else {
                let err_msg = match block {
                    Ok(None) => "Failed to reanchor block: None returned".to_string(),
                    Err(err) => format!("Failed to reanchor block: {err}"),
                    Ok(Some(_)) => "Unreachable".to_string(),
                };
                error!("{}", err_msg);
                self.cancel_token.cancel();
                return Err(anyhow::anyhow!("{}", err_msg));
            }

            // TODO reduce 1 geth call
            // We can get previous L2 slot info from BuildPreconfBlockResponse
            l2_slot_info = self.taiko.get_l2_slot_info().await?;
        }

        self.head_verifier
            .set(l2_slot_info.parent_id(), *l2_slot_info.parent_hash())
            .await;

        self.metrics.inc_by_blocks_reanchored(blocks_reanchored);

        debug!(
            "Finished reanchoring blocks for parent block {} in {} ms",
            parent_block_id,
            start_time.elapsed().as_millis()
        );
        Ok(())
    }
}<|MERGE_RESOLUTION|>--- conflicted
+++ resolved
@@ -28,18 +28,6 @@
 use tokio_util::sync::CancellationToken;
 use tracing::{debug, error, info, warn};
 use verifier::{VerificationResult, Verifier};
-<<<<<<< HEAD
-
-pub struct NodeConfig {
-    pub preconf_heartbeat_ms: u64,
-    pub handover_window_slots: u64,
-    pub handover_start_buffer_ms: u64,
-    pub l1_height_lag: u64,
-    pub propose_forced_inclusion: bool,
-    pub simulate_not_submitting_at_the_end_of_epoch: bool,
-}
-=======
->>>>>>> ed0d4e85
 
 pub struct Node {
     cancel_token: CancellationToken,
