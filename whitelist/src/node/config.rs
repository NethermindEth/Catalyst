use crate::utils;
use common::utils as common_utils;

#[derive(Debug, Clone)]
pub struct NodeConfig {
    pub preconf_heartbeat_ms: u64,
    pub handover_window_slots: u64,
    pub handover_start_buffer_ms: u64,
    pub l1_height_lag: u64,
    pub propose_forced_inclusion: bool,
    pub simulate_not_submitting_at_the_end_of_epoch: bool,
    pub fork_timestamp: u64,
}

impl From<common_utils::config::Config<utils::config::Config>> for NodeConfig {
    fn from(config: common_utils::config::Config<utils::config::Config>) -> Self {
        Self {
            preconf_heartbeat_ms: config.preconf_heartbeat_ms,
            handover_window_slots: config.specific_config.handover_window_slots,
            handover_start_buffer_ms: config.specific_config.handover_start_buffer_ms,
            l1_height_lag: config.specific_config.l1_height_lag,
            propose_forced_inclusion: config.specific_config.propose_forced_inclusion,
            simulate_not_submitting_at_the_end_of_epoch: config
                .specific_config
                .simulate_not_submitting_at_the_end_of_epoch,
<<<<<<< HEAD
            fork_timestamp: config.specific_config.fork_timestamp,
=======
            fork_timestamp: config.specific_config.fork_switch_timestamp,
>>>>>>> e59d1629
        }
    }
}<|MERGE_RESOLUTION|>--- conflicted
+++ resolved
@@ -23,11 +23,7 @@
             simulate_not_submitting_at_the_end_of_epoch: config
                 .specific_config
                 .simulate_not_submitting_at_the_end_of_epoch,
-<<<<<<< HEAD
-            fork_timestamp: config.specific_config.fork_timestamp,
-=======
             fork_timestamp: config.specific_config.fork_switch_timestamp,
->>>>>>> e59d1629
         }
     }
 }