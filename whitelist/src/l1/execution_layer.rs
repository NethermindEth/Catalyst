--- conflicted
+++ resolved
@@ -2,15 +2,10 @@
     bindings::{
         BatchParams, BlockParams, PreconfWhitelist,
         forced_inclusion_store::{IForcedInclusionStore, IForcedInclusionStore::ForcedInclusion},
-<<<<<<< HEAD
         preconf_router::IPreconfRouter,
         taiko_inbox, taiko_wrapper,
     },
-=======
-        taiko_inbox, taiko_wrapper,
-    },
     config::EthereumL1Config,
->>>>>>> ed0d4e85
     propose_batch_builder::ProposeBatchBuilder,
 };
 use crate::forced_inclusion::ForcedInclusionInfo;
@@ -22,11 +17,7 @@
 use common::{
     l1::{
         bindings::IERC20,
-<<<<<<< HEAD
-        config::{BaseFeeConfig, ContractAddresses, ProtocolConfig},
-=======
         config::{BaseFeeConfig, ProtocolConfig},
->>>>>>> ed0d4e85
         el_trait::ELTrait,
         execution_layer::ExecutionLayer as ExecutionLayerCommon,
         transaction_error::TransactionError,
@@ -38,13 +29,6 @@
 use std::time::{SystemTime, UNIX_EPOCH};
 use tokio::sync::mpsc::Sender;
 use tracing::{debug, info, warn};
-<<<<<<< HEAD
-
-pub struct EthereumL1Config {
-    pub contract_addresses: ContractAddresses,
-}
-=======
->>>>>>> ed0d4e85
 
 pub struct ExecutionLayer {
     common: ExecutionLayerCommon,
@@ -413,7 +397,6 @@
             info,
         )
     }
-<<<<<<< HEAD
 
     pub async fn get_preconf_router_config(&self) -> Result<IPreconfRouter::Config, Error> {
         let contract = IPreconfRouter::new(
@@ -423,8 +406,6 @@
         let config = contract.getConfig().call().await?;
         Ok(config)
     }
-=======
->>>>>>> ed0d4e85
 }
 
 use std::future::Future;
@@ -456,4 +437,35 @@
     async fn get_l2_height_from_taiko_inbox(&self) -> Result<u64, Error> {
         self.get_l2_height_from_taiko_inbox().await
     }
+}
+
+use std::future::Future;
+pub trait PreconfOperator {
+    fn is_operator_for_current_epoch(&self) -> impl Future<Output = Result<bool, Error>> + Send;
+    fn is_operator_for_next_epoch(&self) -> impl Future<Output = Result<bool, Error>> + Send;
+    fn is_preconf_router_specified_in_taiko_wrapper(
+        &self,
+    ) -> impl Future<Output = Result<bool, Error>> + Send;
+    fn get_l2_height_from_taiko_inbox(&self) -> impl Future<Output = Result<u64, Error>> + Send;
+}
+
+impl PreconfOperator for ExecutionLayer {
+    async fn is_operator_for_current_epoch(&self) -> Result<bool, Error> {
+        let operator = self.get_operator_for_current_epoch().await?;
+        Ok(operator == self.common.preconfer_address())
+    }
+
+    async fn is_operator_for_next_epoch(&self) -> Result<bool, Error> {
+        let operator = self.get_operator_for_next_epoch().await?;
+        Ok(operator == self.common.preconfer_address())
+    }
+
+    async fn is_preconf_router_specified_in_taiko_wrapper(&self) -> Result<bool, Error> {
+        let preconf_router = self.taiko_wrapper_contract.preconfRouter().call().await?;
+        Ok(preconf_router != Address::ZERO)
+    }
+
+    async fn get_l2_height_from_taiko_inbox(&self) -> Result<u64, Error> {
+        self.get_l2_height_from_taiko_inbox().await
+    }
 }