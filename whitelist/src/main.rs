use anyhow::Error;
use common::{
<<<<<<< HEAD
    funds_monitor, l1 as common_l1, l1::el_trait::ELTrait, l1::ethereum_l1::EthereumL1, l2,
    metrics, shared, utils as common_utils,
=======
    funds_monitor, l1 as common_l1, l1::el_trait::ELTrait, l2, metrics, metrics::Metrics, shared,
    utils as common_utils,
>>>>>>> ed0d4e85
};
use std::sync::Arc;
use tokio::{
    signal::unix::{SignalKind, signal},
    sync::mpsc,
};
use tokio_util::sync::CancellationToken;
use tracing::{error, info, warn};

mod chain_monitor;
mod forced_inclusion;
mod l1;
mod node;
mod utils;

#[cfg(feature = "test-gas")]
mod test_gas;
#[cfg(feature = "test-gas")]
use clap::Parser;
#[cfg(feature = "test-gas")]
#[derive(Parser, Debug)]
struct Args {
    #[arg(long = "test-gas", value_name = "BLOCK_COUNT")]
    test_gas: Option<u32>,
}

#[tokio::main]
async fn main() -> Result<(), Error> {
    common_utils::logging::init_logging();

    info!("🚀 Starting Whitelist Node v{}", env!("CARGO_PKG_VERSION"));

    let config = common_utils::config::Config::<utils::config::Config>::read_env_variables();
    let cancel_token = CancellationToken::new();

    let metrics = Arc::new(Metrics::new());

    // Set up panic hook to cancel token on panic
    let panic_cancel_token = cancel_token.clone();
    std::panic::set_hook(Box::new(move |panic_info| {
        error!("Panic occurred: {:?}", panic_info);
        panic_cancel_token.cancel();
        info!("Cancellation token triggered, initiating shutdown...");
    }));

    let (transaction_error_sender, transaction_error_receiver) = mpsc::channel(100);

    let l1_signer = common_utils::constructors::create_signer(
        config.web3signer_l1_url.clone(),
        config.catalyst_node_ecdsa_private_key.clone(),
        config.preconfer_address.clone(),
    )
    .await?;
    let l2_signer = common_utils::constructors::create_signer(
        config.web3signer_l2_url.clone(),
        config.catalyst_node_ecdsa_private_key.clone(),
        config.preconfer_address.clone(),
    )
    .await?;

<<<<<<< HEAD
    let ethereum_l1 = EthereumL1::<l1::execution_layer::ExecutionLayer>::new(
        common_l1::config::EthereumL1Config {
            execution_rpc_urls: config.l1_rpc_urls.clone(),
            contract_addresses: config
                .specific_config
                .contract_addresses
                .clone()
                .try_into()?,
            consensus_rpc_url: config.l1_beacon_url,
            slot_duration_sec: config.l1_slot_duration_sec,
            slots_per_epoch: config.l1_slots_per_epoch,
            preconf_heartbeat_ms: config.preconf_heartbeat_ms,
            min_priority_fee_per_gas_wei: config.min_priority_fee_per_gas_wei,
            tx_fees_increase_percentage: config.tx_fees_increase_percentage,
            max_attempts_to_send_tx: config.max_attempts_to_send_tx,
            max_attempts_to_wait_tx: config.max_attempts_to_wait_tx,
            delay_between_tx_attempts_sec: config.delay_between_tx_attempts_sec,
            signer: l1_signer,
            preconfer_address: config.preconfer_address.clone().map(|s| {
                s.parse()
                    .expect("Preconfer address is not a valid Ethereum address")
            }),
            extra_gas_percentage: config.extra_gas_percentage,
        },
        l1::execution_layer::EthereumL1Config {
            contract_addresses: config
                .specific_config
                .contract_addresses
                .clone()
                .try_into()?,
        },
        transaction_error_sender,
        metrics.clone(),
    )
    .await
    .map_err(|e| anyhow::anyhow!("Failed to create EthereumL1: {}", e))?;
=======
    let ethereum_l1 =
        common_l1::ethereum_l1::EthereumL1::<l1::execution_layer::ExecutionLayer>::new(
            common_l1::config::EthereumL1Config::new(&config, l1_signer),
            l1::config::EthereumL1Config::try_from(config.specific_config.clone())?,
            transaction_error_sender,
            metrics.clone(),
        )
        .await
        .map_err(|e| anyhow::anyhow!("Failed to create EthereumL1: {}", e))?;
>>>>>>> ed0d4e85

    let ethereum_l1 = Arc::new(ethereum_l1);

    #[cfg(feature = "test-gas")]
    let args = Args::parse();
    #[cfg(feature = "test-gas")]
    if let Some(gas) = args.test_gas {
        info!("Test gas block count: {}", gas);
        test_gas::test_gas_params(
            ethereum_l1.clone(),
            gas,
            config.specific_config.l1_height_lag,
            config.max_bytes_size_of_batch,
            transaction_error_receiver,
        )
        .await?;
        return Ok(());
    } else {
        tracing::error!("No test gas block count provided.");
    }

    let jwt_secret_bytes =
        common_utils::file_operations::read_jwt_secret(&config.jwt_secret_file_path)?;
    let taiko = Arc::new(
        l2::taiko::Taiko::new(
            ethereum_l1.clone(),
            metrics.clone(),
            l2::config::TaikoConfig::new(
                config.taiko_geth_rpc_url.clone(),
                config.taiko_geth_auth_rpc_url.clone(),
                config.taiko_driver_url.clone(),
                jwt_secret_bytes,
                config.taiko_anchor_address.clone(),
                config.taiko_bridge_address.clone(),
                config.max_bytes_per_tx_list,
                config.min_bytes_per_tx_list,
                config.throttling_factor,
                config.rpc_l2_execution_layer_timeout,
                config.rpc_driver_preconf_timeout,
                config.rpc_driver_status_timeout,
                l2_signer,
            )?,
        )
        .await
        .map_err(|e| anyhow::anyhow!("Failed to create Taiko: {}", e))?,
    );

    let max_anchor_height_offset = ethereum_l1
        .execution_layer
        .common()
        .get_config_max_anchor_height_offset();
    if config.max_anchor_height_offset_reduction >= max_anchor_height_offset {
        panic!(
            "max_anchor_height_offset_reduction {} is greater than max_anchor_height_offset from pacaya config {}",
            config.max_anchor_height_offset_reduction, max_anchor_height_offset
        );
    }

    let l1_max_blocks_per_batch = ethereum_l1
        .execution_layer
        .common()
        .get_config_max_blocks_per_batch();

    if config.max_blocks_per_batch > l1_max_blocks_per_batch {
        panic!(
            "max_blocks_per_batch ({}) exceeds limit from Pacaya config ({})",
            config.max_blocks_per_batch, l1_max_blocks_per_batch
        );
    }

    let max_blocks_per_batch = if config.max_blocks_per_batch == 0 {
        l1_max_blocks_per_batch
    } else {
        config.max_blocks_per_batch
    };

    let chain_monitor = Arc::new(
        chain_monitor::ChainMonitor::new(
            config
                .l1_rpc_urls
                .first()
                .expect("L1 RPC URL is required")
                .clone(),
            config.taiko_geth_rpc_url.clone(),
            config
                .specific_config
                .contract_addresses
                .taiko_inbox
                .clone(),
            cancel_token.clone(),
        )
        .map_err(|e| anyhow::anyhow!("Failed to create ChainMonitor: {}", e))?,
    );
    chain_monitor
        .start()
        .await
        .map_err(|e| anyhow::anyhow!("Failed to start ChainMonitor: {}", e))?;

    let handover_window_slots =
        get_handover_window_slots(ethereum_l1.clone(), config.handover_window_slots).await;

    let node = node::Node::new(
        cancel_token.clone(),
        taiko.clone(),
        ethereum_l1.clone(),
        chain_monitor.clone(),
        transaction_error_receiver,
        metrics.clone(),
<<<<<<< HEAD
        node::NodeConfig {
            preconf_heartbeat_ms: config.preconf_heartbeat_ms,
            handover_window_slots: handover_window_slots,
            handover_start_buffer_ms: config.handover_start_buffer_ms,
            l1_height_lag: config.l1_height_lag,
            propose_forced_inclusion: config.propose_forced_inclusion,
            simulate_not_submitting_at_the_end_of_epoch: config
                .simulate_not_submitting_at_the_end_of_epoch,
        },
=======
        node::config::NodeConfig::from(config.clone()),
>>>>>>> ed0d4e85
        node::batch_manager::config::BatchBuilderConfig {
            max_bytes_size_of_batch: config.max_bytes_size_of_batch,
            max_blocks_per_batch,
            l1_slot_duration_sec: config.l1_slot_duration_sec,
            max_time_shift_between_blocks_sec: config.max_time_shift_between_blocks_sec,
            max_anchor_height_offset: max_anchor_height_offset
                - config.max_anchor_height_offset_reduction,
            default_coinbase: ethereum_l1
                .execution_layer
                .common()
                .get_preconfer_alloy_address(),
            preconf_min_txs: config.preconf_min_txs,
            preconf_max_skipped_l2_slots: config.preconf_max_skipped_l2_slots,
        },
    )
    .await
    .map_err(|e| anyhow::anyhow!("Failed to create Node: {}", e))?;

    node.entrypoint()
        .await
        .map_err(|e| anyhow::anyhow!("Failed to start Node: {}", e))?;

    let funds_monitor = funds_monitor::FundsMonitor::new(
        ethereum_l1.clone(),
        taiko.clone(),
        metrics.clone(),
        config.threshold_eth,
        config.threshold_taiko,
        config.amount_to_bridge_from_l2_to_l1,
        config.disable_bridging,
        cancel_token.clone(),
        config.bridge_relayer_fee,
        config.bridge_transaction_fee,
    );
    funds_monitor.run();

    metrics::server::serve_metrics(metrics.clone(), cancel_token.clone());

    wait_for_the_termination(cancel_token, config.l1_slot_duration_sec).await;

    Ok(())
}

<<<<<<< HEAD
async fn get_handover_window_slots(
    ethereum_l1: Arc<EthereumL1<l1::execution_layer::ExecutionLayer>>,
    config_handover_window_slots: u64,
) -> u64 {
    match ethereum_l1
        .execution_layer
        .get_preconf_router_config()
        .await
    {
        Ok(router_config) => router_config.handOverSlots.try_into().unwrap_or_else(|_| {
            warn!("Failed to get preconf router config, using default handover window slots");
            config_handover_window_slots
        }),
        Err(e) => {
            warn!(
                "Failed to get preconf router config, using default handover window slots: {}",
                e
            );
            config_handover_window_slots
        }
    }
}

async fn create_signer(
    web3signer_url: Option<String>,
    catalyst_node_ecdsa_private_key: Option<String>,
    preconfer_address: Option<String>,
) -> Result<Arc<Signer>, Error> {
    Ok(Arc::new(if let Some(web3signer_url) = web3signer_url {
        Signer::Web3signer(Arc::new(
            shared::web3signer::Web3Signer::new(
                &web3signer_url,
                SIGNER_TIMEOUT,
                preconfer_address
                    .as_ref()
                    .expect("preconfer address is required for web3signer usage"),
            )
            .await?,
        ))
    } else if let Some(catalyst_node_ecdsa_private_key) = catalyst_node_ecdsa_private_key {
        Signer::PrivateKey(catalyst_node_ecdsa_private_key)
    } else {
        panic!("No signer provided");
    }))
}

=======
>>>>>>> ed0d4e85
async fn wait_for_the_termination(cancel_token: CancellationToken, shutdown_delay_secs: u64) {
    info!("Starting signal handler...");
    let mut sigterm = signal(SignalKind::terminate()).expect("Failed to set up SIGTERM handler");
    tokio::select! {
        _ = sigterm.recv() => {
            info!("Received SIGTERM, shutting down...");
            cancel_token.cancel();
            // Give tasks a little time to finish
            info!("Waiting for {}s", shutdown_delay_secs);
            tokio::time::sleep(tokio::time::Duration::from_secs(shutdown_delay_secs)).await;
        }
        _ = tokio::signal::ctrl_c() => {
            info!("Received Ctrl+C, shutting down...");
            cancel_token.cancel();
            tokio::time::sleep(tokio::time::Duration::from_secs(1)).await;
        }
        _ = cancel_token.cancelled() => {
            info!("Shutdown signal received, exiting Catalyst node...");
        }
    }
}<|MERGE_RESOLUTION|>--- conflicted
+++ resolved
@@ -1,12 +1,7 @@
 use anyhow::Error;
 use common::{
-<<<<<<< HEAD
-    funds_monitor, l1 as common_l1, l1::el_trait::ELTrait, l1::ethereum_l1::EthereumL1, l2,
-    metrics, shared, utils as common_utils,
-=======
     funds_monitor, l1 as common_l1, l1::el_trait::ELTrait, l2, metrics, metrics::Metrics, shared,
     utils as common_utils,
->>>>>>> ed0d4e85
 };
 use std::sync::Arc;
 use tokio::{
@@ -67,44 +62,6 @@
     )
     .await?;
 
-<<<<<<< HEAD
-    let ethereum_l1 = EthereumL1::<l1::execution_layer::ExecutionLayer>::new(
-        common_l1::config::EthereumL1Config {
-            execution_rpc_urls: config.l1_rpc_urls.clone(),
-            contract_addresses: config
-                .specific_config
-                .contract_addresses
-                .clone()
-                .try_into()?,
-            consensus_rpc_url: config.l1_beacon_url,
-            slot_duration_sec: config.l1_slot_duration_sec,
-            slots_per_epoch: config.l1_slots_per_epoch,
-            preconf_heartbeat_ms: config.preconf_heartbeat_ms,
-            min_priority_fee_per_gas_wei: config.min_priority_fee_per_gas_wei,
-            tx_fees_increase_percentage: config.tx_fees_increase_percentage,
-            max_attempts_to_send_tx: config.max_attempts_to_send_tx,
-            max_attempts_to_wait_tx: config.max_attempts_to_wait_tx,
-            delay_between_tx_attempts_sec: config.delay_between_tx_attempts_sec,
-            signer: l1_signer,
-            preconfer_address: config.preconfer_address.clone().map(|s| {
-                s.parse()
-                    .expect("Preconfer address is not a valid Ethereum address")
-            }),
-            extra_gas_percentage: config.extra_gas_percentage,
-        },
-        l1::execution_layer::EthereumL1Config {
-            contract_addresses: config
-                .specific_config
-                .contract_addresses
-                .clone()
-                .try_into()?,
-        },
-        transaction_error_sender,
-        metrics.clone(),
-    )
-    .await
-    .map_err(|e| anyhow::anyhow!("Failed to create EthereumL1: {}", e))?;
-=======
     let ethereum_l1 =
         common_l1::ethereum_l1::EthereumL1::<l1::execution_layer::ExecutionLayer>::new(
             common_l1::config::EthereumL1Config::new(&config, l1_signer),
@@ -114,7 +71,6 @@
         )
         .await
         .map_err(|e| anyhow::anyhow!("Failed to create EthereumL1: {}", e))?;
->>>>>>> ed0d4e85
 
     let ethereum_l1 = Arc::new(ethereum_l1);
 
@@ -223,19 +179,7 @@
         chain_monitor.clone(),
         transaction_error_receiver,
         metrics.clone(),
-<<<<<<< HEAD
-        node::NodeConfig {
-            preconf_heartbeat_ms: config.preconf_heartbeat_ms,
-            handover_window_slots: handover_window_slots,
-            handover_start_buffer_ms: config.handover_start_buffer_ms,
-            l1_height_lag: config.l1_height_lag,
-            propose_forced_inclusion: config.propose_forced_inclusion,
-            simulate_not_submitting_at_the_end_of_epoch: config
-                .simulate_not_submitting_at_the_end_of_epoch,
-        },
-=======
         node::config::NodeConfig::from(config.clone()),
->>>>>>> ed0d4e85
         node::batch_manager::config::BatchBuilderConfig {
             max_bytes_size_of_batch: config.max_bytes_size_of_batch,
             max_blocks_per_batch,
@@ -279,7 +223,6 @@
     Ok(())
 }
 
-<<<<<<< HEAD
 async fn get_handover_window_slots(
     ethereum_l1: Arc<EthereumL1<l1::execution_layer::ExecutionLayer>>,
     config_handover_window_slots: u64,
@@ -303,31 +246,6 @@
     }
 }
 
-async fn create_signer(
-    web3signer_url: Option<String>,
-    catalyst_node_ecdsa_private_key: Option<String>,
-    preconfer_address: Option<String>,
-) -> Result<Arc<Signer>, Error> {
-    Ok(Arc::new(if let Some(web3signer_url) = web3signer_url {
-        Signer::Web3signer(Arc::new(
-            shared::web3signer::Web3Signer::new(
-                &web3signer_url,
-                SIGNER_TIMEOUT,
-                preconfer_address
-                    .as_ref()
-                    .expect("preconfer address is required for web3signer usage"),
-            )
-            .await?,
-        ))
-    } else if let Some(catalyst_node_ecdsa_private_key) = catalyst_node_ecdsa_private_key {
-        Signer::PrivateKey(catalyst_node_ecdsa_private_key)
-    } else {
-        panic!("No signer provided");
-    }))
-}
-
-=======
->>>>>>> ed0d4e85
 async fn wait_for_the_termination(cancel_token: CancellationToken, shutdown_delay_secs: u64) {
     info!("Starting signal handler...");
     let mut sigterm = signal(SignalKind::terminate()).expect("Failed to set up SIGTERM handler");
