use anyhow::Error;
use common::{
    funds_monitor, l1 as common_l1, l1::el_trait::ELTrait, l2, metrics, metrics::Metrics, shared,
    shared::fork::Fork, signer, utils as common_utils,
};
use l1::pacaya::execution_layer::ExecutionLayer;
use std::sync::Arc;
use taiko_mono::{
    indexer::{ShastaEventIndexer, ShastaEventIndexerConfig},
    interface::ShastaProposeInputReader,
};
use tokio::{
    signal::unix::{SignalKind, signal},
    sync::mpsc,
};
use tokio_util::sync::CancellationToken;
use tracing::{error, info, warn};

mod chain_monitor;
mod forced_inclusion;
mod l1;
mod node;
mod utils;

enum ExecutionStopped {
    CloseApp,
    RecreateNode,
}

#[tokio::main]
async fn main() -> Result<(), Error> {
    common_utils::logging::init_logging();

    info!("🚀 Starting Whitelist Node v{}", env!("CARGO_PKG_VERSION"));

    let mut iteration = 0;
    loop {
        iteration += 1;
        match run_node(iteration).await {
            Ok(ExecutionStopped::CloseApp) => {
                info!("👋 ExecutionStopped::CloseApp , shutting down...");
                break;
            }
            Ok(ExecutionStopped::RecreateNode) => {
                info!("🔄 ExecutionStopped::RecreateNode, recreating node...");
                continue;
            }
            Err(e) => {
                error!("Failed to run node: {}", e);
                return Err(e);
            }
        }
    }

    Ok(())
}

async fn run_node(iteration: u64) -> Result<ExecutionStopped, Error> {
    info!("Running node iteration: {iteration}");

    let config = common_utils::config::Config::<utils::config::Config>::read_env_variables();

<<<<<<< HEAD
    let fork = if utils::fork::is_next_fork_active(
        config.specific_config.fork_timestamp,
        config.specific_config.handover_window_slots,
        config.l1_slot_duration_sec,
    ) || matches!(config.specific_config.fork, Fork::Shasta)
=======
    let fork = if utils::fork::is_next_fork_active(config.specific_config.fork_switch_timestamp)
        || matches!(config.specific_config.current_fork, Fork::Shasta)
>>>>>>> e59d1629
    {
        Fork::Shasta
    } else {
        Fork::Pacaya
    };

    let cancel_token = CancellationToken::new();

    let metrics = Arc::new(Metrics::new());

    // Set up panic hook to cancel token on panic
    let panic_cancel_token = cancel_token.clone();
    std::panic::set_hook(Box::new(move |panic_info| {
        error!("Panic occurred: {:?}", panic_info);
        panic_cancel_token.cancel();
        info!("Cancellation token triggered, initiating shutdown...");
    }));

    let (transaction_error_sender, transaction_error_receiver) = mpsc::channel(100);

    let l1_signer = signer::create_signer(
        config.web3signer_l1_url.clone(),
        config.catalyst_node_ecdsa_private_key.clone(),
        config.preconfer_address.clone(),
    )
    .await?;
    let l2_signer = signer::create_signer(
        config.web3signer_l2_url.clone(),
        config.catalyst_node_ecdsa_private_key.clone(),
        config.preconfer_address.clone(),
    )
    .await?;

    let ethereum_l1 = common_l1::ethereum_l1::EthereumL1::<ExecutionLayer>::new(
        common_l1::config::EthereumL1Config::new(&config, l1_signer),
        l1::pacaya::config::EthereumL1Config::try_from(config.specific_config.clone())?,
        transaction_error_sender,
        metrics.clone(),
    )
    .await
    .map_err(|e| anyhow::anyhow!("Failed to create EthereumL1: {}", e))?;

    let ethereum_l1 = Arc::new(ethereum_l1);

    let jwt_secret_bytes =
        common_utils::file_operations::read_jwt_secret(&config.jwt_secret_file_path)?;
    let taiko = Arc::new(
        l2::taiko::Taiko::new(
            ethereum_l1.clone(),
            metrics.clone(),
            l2::config::TaikoConfig::new(
                config.taiko_geth_rpc_url.clone(),
                config.taiko_geth_auth_rpc_url.clone(),
                config.taiko_driver_url.clone(),
                jwt_secret_bytes,
                config.taiko_anchor_address.clone(),
                config.taiko_bridge_address.clone(),
                config.max_bytes_per_tx_list,
                config.min_bytes_per_tx_list,
                config.throttling_factor,
                config.rpc_l2_execution_layer_timeout,
                config.rpc_driver_preconf_timeout,
                config.rpc_driver_status_timeout,
                l2_signer,
                config.specific_config.current_fork,
            )?,
        )
        .await
        .map_err(|e| anyhow::anyhow!("Failed to create Taiko: {}", e))?,
    );

    let max_anchor_height_offset = ethereum_l1
        .execution_layer
        .common()
        .get_config_max_anchor_height_offset();
    if config.max_anchor_height_offset_reduction >= max_anchor_height_offset {
        panic!(
            "max_anchor_height_offset_reduction {} is greater than max_anchor_height_offset from pacaya config {}",
            config.max_anchor_height_offset_reduction, max_anchor_height_offset
        );
    }

    let l1_max_blocks_per_batch = ethereum_l1
        .execution_layer
        .common()
        .get_config_max_blocks_per_batch();

    if config.max_blocks_per_batch > l1_max_blocks_per_batch {
        panic!(
            "max_blocks_per_batch ({}) exceeds limit from Pacaya config ({})",
            config.max_blocks_per_batch, l1_max_blocks_per_batch
        );
    }

    let max_blocks_per_batch = if config.max_blocks_per_batch == 0 {
        l1_max_blocks_per_batch
    } else {
        config.max_blocks_per_batch
    };

    let chain_monitor = Arc::new(
        chain_monitor::ChainMonitor::new(
            config
                .l1_rpc_urls
                .first()
                .expect("L1 RPC URL is required")
                .clone(),
            config.taiko_geth_rpc_url.clone(),
            config
                .specific_config
                .contract_addresses
                .taiko_inbox
                .clone(),
            cancel_token.clone(),
        )
        .map_err(|e| anyhow::anyhow!("Failed to create ChainMonitor: {}", e))?,
    );
    chain_monitor
        .start()
        .await
        .map_err(|e| anyhow::anyhow!("Failed to start ChainMonitor: {}", e))?;

    let handover_window_slots = get_handover_window_slots(&ethereum_l1.execution_layer)
        .await
        .unwrap_or_else(|e| {
            warn!(
                "Failed to get handover window slots: {e}, using default handover window slots: {}",
                config.specific_config.handover_window_slots
            );
            config.specific_config.handover_window_slots
        });

    let node = node::Node::new(
        cancel_token.clone(),
        fork,
        taiko.clone(),
        ethereum_l1.clone(),
        chain_monitor.clone(),
        transaction_error_receiver,
        metrics.clone(),
        node::config::NodeConfig {
            preconf_heartbeat_ms: config.preconf_heartbeat_ms,
            handover_window_slots,
            handover_start_buffer_ms: config.specific_config.handover_start_buffer_ms,
            l1_height_lag: config.specific_config.l1_height_lag,
            propose_forced_inclusion: config.specific_config.propose_forced_inclusion,
            simulate_not_submitting_at_the_end_of_epoch: config
                .specific_config
                .simulate_not_submitting_at_the_end_of_epoch,
<<<<<<< HEAD
            fork_timestamp: config.specific_config.fork_timestamp,
=======
            fork_timestamp: config.specific_config.fork_switch_timestamp,
>>>>>>> e59d1629
        },
        node::batch_manager::config::BatchBuilderConfig {
            max_bytes_size_of_batch: config.max_bytes_size_of_batch,
            max_blocks_per_batch,
            l1_slot_duration_sec: config.l1_slot_duration_sec,
            max_time_shift_between_blocks_sec: config.max_time_shift_between_blocks_sec,
            max_anchor_height_offset: max_anchor_height_offset
                - config.max_anchor_height_offset_reduction,
            default_coinbase: ethereum_l1
                .execution_layer
                .common()
                .get_preconfer_alloy_address(),
            preconf_min_txs: config.preconf_min_txs,
            preconf_max_skipped_l2_slots: config.preconf_max_skipped_l2_slots,
        },
    )
    .await
    .map_err(|e| anyhow::anyhow!("Failed to create Node: {}", e))?;

    node.entrypoint()
        .await
        .map_err(|e| anyhow::anyhow!("Failed to start Node: {}", e))?;

    let funds_monitor = funds_monitor::FundsMonitor::new(
        ethereum_l1.clone(),
        taiko.clone(),
        metrics.clone(),
        config.threshold_eth,
        config.threshold_taiko,
        config.amount_to_bridge_from_l2_to_l1,
        config.disable_bridging,
        cancel_token.clone(),
        config.bridge_relayer_fee,
        config.bridge_transaction_fee,
    );
    funds_monitor.run();

    metrics::server::serve_metrics(metrics.clone(), cancel_token.clone());

    Ok(wait_for_the_termination(cancel_token, config.l1_slot_duration_sec).await)
}

async fn get_handover_window_slots(execution_layer: &ExecutionLayer) -> Result<u64, Error> {
    let handover_window_slots = match execution_layer.get_preconf_router_config().await {
        Ok(router_config) => router_config.handOverSlots.try_into().map_err(|e| {
            anyhow::anyhow!("Failed to convert handOverSlots from preconf router config: {e}")
        }),
        Err(e) => return Err(anyhow::anyhow!("Failed to get preconf router config: {e}")),
    };
    if let Ok(handover_window_slots) = handover_window_slots {
        info!(
            "Handover window slots from preconf router config: {}",
            handover_window_slots
        );
    }
    handover_window_slots
}

async fn wait_for_the_termination(
    cancel_token: CancellationToken,
    shutdown_delay_secs: u64,
) -> ExecutionStopped {
    info!("Starting signal handler...");
    let mut sigterm = signal(SignalKind::terminate()).expect("Failed to set up SIGTERM handler");
    tokio::select! {
        _ = sigterm.recv() => {
            info!("Received SIGTERM, shutting down...");
            cancel_token.cancel();
            // Give tasks a little time to finish
            info!("Waiting for {}s", shutdown_delay_secs);
            tokio::time::sleep(tokio::time::Duration::from_secs(shutdown_delay_secs)).await;
            ExecutionStopped::CloseApp
        }
        _ = tokio::signal::ctrl_c() => {
            info!("Received Ctrl+C, shutting down...");
            cancel_token.cancel();
            tokio::time::sleep(tokio::time::Duration::from_secs(1)).await;
            ExecutionStopped::CloseApp
        }
        _ = cancel_token.cancelled() => {
            info!("Shutdown signal received, exiting Catalyst node...");
            ExecutionStopped::RecreateNode
        }
    }
}<|MERGE_RESOLUTION|>--- conflicted
+++ resolved
@@ -60,16 +60,8 @@
 
     let config = common_utils::config::Config::<utils::config::Config>::read_env_variables();
 
-<<<<<<< HEAD
-    let fork = if utils::fork::is_next_fork_active(
-        config.specific_config.fork_timestamp,
-        config.specific_config.handover_window_slots,
-        config.l1_slot_duration_sec,
-    ) || matches!(config.specific_config.fork, Fork::Shasta)
-=======
     let fork = if utils::fork::is_next_fork_active(config.specific_config.fork_switch_timestamp)
         || matches!(config.specific_config.current_fork, Fork::Shasta)
->>>>>>> e59d1629
     {
         Fork::Shasta
     } else {
@@ -219,11 +211,7 @@
             simulate_not_submitting_at_the_end_of_epoch: config
                 .specific_config
                 .simulate_not_submitting_at_the_end_of_epoch,
-<<<<<<< HEAD
-            fork_timestamp: config.specific_config.fork_timestamp,
-=======
             fork_timestamp: config.specific_config.fork_switch_timestamp,
->>>>>>> e59d1629
         },
         node::batch_manager::config::BatchBuilderConfig {
             max_bytes_size_of_batch: config.max_bytes_size_of_batch,
