// SPDX-License-Identifier: MIT
pragma solidity 0.8.25;

import {ITaikoL1} from "../interfaces/taiko/ITaikoL1.sol";
import {EIP4788} from "../libraries/EIP4788.sol";
import {PreconfConstants} from "./PreconfConstants.sol";
import {IPreconfTaskManager} from "../interfaces/IPreconfTaskManager.sol";
import {IPreconfServiceManager} from "../interfaces/IPreconfServiceManager.sol";
import {IPreconfRegistry} from "../interfaces/IPreconfRegistry.sol";
import {ECDSA} from "openzeppelin-contracts/utils/cryptography/ECDSA.sol";
import {IERC20} from "openzeppelin-contracts/token/ERC20/IERC20.sol";
import {Initializable} from "openzeppelin-contracts-upgradeable/proxy/utils/Initializable.sol";

contract PreconfTaskManager is IPreconfTaskManager, Initializable {
    // Cannot be kept in `PreconfConstants` file because solidity expects array sizes
    // to be stored in the main contract file itself.
    uint256 internal constant SLOTS_IN_EPOCH = 32;

    IPreconfServiceManager internal immutable preconfServiceManager;
    IPreconfRegistry internal immutable preconfRegistry;
    ITaikoL1 internal immutable taikoL1;

    // EIP-4788
    uint256 internal immutable beaconGenesis;
    address internal immutable beaconBlockRootContract;

    // A ring buffer of upcoming preconfers (who are also the L1 validators)
    uint256 internal lookaheadTail;
    uint256 internal constant LOOKAHEAD_BUFFER_SIZE = 128;
    mapping(uint256 lookaheadIndex => LookaheadBufferEntry lookaheadBufferEntry) internal lookahead;

    // A ring buffer that maps the block height to the associated proposer
    // This is required since the stored block in Taiko has the address of this contract as the proposer
    // Stores 4 epochs worth of L2 blocks = 512 (32 slots * 4 blocks a slot * 4 epochs)
    uint256 internal constant BLOCK_ID_TO_PROPOSER_BUFFER_SIZE = SLOTS_IN_EPOCH * 16;
    mapping(uint256 blockId_mod_BLOCK_ID_TO_PROPOSER_BUFFER_SIZE => ProposerInfo proposerInfo) internal
        blockIdToProposer;

    // A ring buffer that maps beginning timestamp of an epoch to the lookahead poster for that epoch
    // If the lookahead poster has been slashed or the lookahead is not yet posted, the poster is the 0-address
    // Stores posters for 16 latest epochs
    uint256 internal constant LOOKAHEAD_POSTER_BUFFER_SIZE = PreconfConstants.SECONDS_IN_EPOCH * 16;
    mapping(uint256 epochTimestamp_mod_LOOKAHEAD_POSTER_BUFFER_SIZE => PosterInfo posterInfo) internal lookaheadPosters;

    uint256[46] private __gap; // = 50 - 4

    constructor(
        IPreconfServiceManager _serviceManager,
        IPreconfRegistry _registry,
        ITaikoL1 _taikoL1,
        uint256 _beaconGenesis,
        address _beaconBlockRootContract
    ) {
        preconfServiceManager = _serviceManager;
        preconfRegistry = _registry;
        taikoL1 = _taikoL1;
        beaconGenesis = _beaconGenesis;
        beaconBlockRootContract = _beaconBlockRootContract;
    }

    function initialize(IERC20 _taikoToken) external initializer {
        _taikoToken.approve(address(taikoL1), type(uint256).max);
    }

    /**
     * @notice Proposes a new Taiko L2 block.
     * @dev The first caller in every epoch is expected to pass along the lookahead entries for the next epoch.
     * The function reverts if the lookahead is lagging behind. This is possible if it is
     * the first block proposal of the system or no lookahead was posted for the current epoch due to missed proposals.
     * In this case, `forcePushLookahead` must be called in order to update the lookahead for the next epoch.
     * @param blockParams Array of block parameters expected by TaikoL1 contract
     * @param txLists Array of RLP encoded transaction lists expected by TaikoL1 contract
     * @param lookaheadPointer A pointer to the lookahead entry that may prove that the sender is the preconfer
     * for the slot.
     * @param lookaheadSetParams Collection of timestamps and preconfer addresses to be inserted in the lookahead
     */
    function newBlockProposal(
        bytes[] calldata blockParams,
        bytes[] calldata txLists,
        uint256 lookaheadPointer,
        LookaheadSetParam[] calldata lookaheadSetParams
    ) external payable {
        LookaheadBufferEntry memory lookaheadEntry = _getLookaheadEntry(lookaheadPointer);

        uint256 epochTimestamp = _getEpochTimestamp(block.timestamp);

        // The current L1 block's timestamp must be within the range retrieved from the lookahead entry.
        // The preconfer is allowed to propose a block in advanced if there are no other entries in the
        // lookahead between the present slot and the preconfer's own slot.
        //
        // ------[Last slot with an entry]---[X]---[X]----[X]----[Preconfer]-------
        // ------[     prevTimestamp     ]---[ ]---[ ]----[ ]----[timestamp]-------
        //
        if (block.timestamp <= lookaheadEntry.prevTimestamp || block.timestamp > lookaheadEntry.timestamp) {
            revert InvalidLookaheadPointer();
        } else if (msg.sender != lookaheadEntry.preconfer) {
            revert SenderIsNotThePreconfer();
        }

        uint256 nextEpochTimestamp = epochTimestamp + PreconfConstants.SECONDS_IN_EPOCH;

        // Update the lookahead for the next epoch.
        // Only called during the first block proposal of the current epoch.
        if (_isLookaheadRequired(epochTimestamp, nextEpochTimestamp)) {
            _updateLookahead(nextEpochTimestamp, lookaheadSetParams);
        }

        // Store the proposer for the block locally
        // Use Taiko's block number to index
        (, ITaikoL1.SlotB memory slotB) = taikoL1.getStateVariables();
<<<<<<< HEAD
        for (uint256 i = 0; i < blockParams.length; i++) {
            blockIdToProposer[slotB.numBlocks + i] = msg.sender;
        }
=======
        blockIdToProposer[slotB.numBlocks % BLOCK_ID_TO_PROPOSER_BUFFER_SIZE] =
            ProposerInfo({proposer: msg.sender, blockId: uint64(slotB.numBlocks)});
>>>>>>> 71900feb

        // Block the preconfer from withdrawing stake from the restaking service during the dispute window
        preconfServiceManager.lockStakeUntil(msg.sender, block.timestamp + PreconfConstants.DISPUTE_PERIOD);

        // Forward the blocks to Taiko's L1 contract
        taikoL1.proposeBlocksV2{value: msg.value}(blockParams, txLists);
    }

    /**
     * @notice Proves that the preconfirmation for a specific block was not respected
     * @dev The function requires the metadata of the block in the format that Taiko uses. This is matched
     * against the metadata hash stored in Taiko.
     * @param taikoBlockMetadata The metadata of the Taiko block for which the preconfirmation was provided
     * @param header The header of the preconfirmation
     * @param signature The signature of the preconfirmation
     */
    function proveIncorrectPreconfirmation(
        ITaikoL1.BlockMetadataV2 calldata taikoBlockMetadata,
        PreconfirmationHeader calldata header,
        bytes calldata signature
    ) external {
        uint256 blockId = taikoBlockMetadata.id;
        address proposer = getBlockProposer(blockId);

        // Pull the formalised block from Taiko
        ITaikoL1.BlockV2 memory taikoBlock = taikoL1.getBlockV2(uint64(blockId));

        if (block.timestamp - taikoBlock.proposedAt >= PreconfConstants.DISPUTE_PERIOD) {
            // Revert if the dispute window has been missed
            revert MissedDisputeWindow();
        } else if (header.chainId != block.chainid) {
            // Revert if the preconfirmation was provided on another chain
            revert PreconfirmationChainIdMismatch();
        } else if (keccak256(abi.encode(taikoBlockMetadata)) != taikoBlock.metaHash) {
            // Revert if the metadata of the block does not match the one stored in Taiko
            revert MetadataMismatch();
        }

        bytes32 headerHash = keccak256(abi.encodePacked(header.blockId, header.chainId, header.txListHash));
        address preconfSigner = ECDSA.recover(headerHash, signature);

        // Slash if the preconfirmation was given offchain, but block proposal was missed OR
        // the preconfirmed set of transactions is different from the transactions in the proposed block.
        if (preconfSigner != proposer || header.txListHash != taikoBlockMetadata.blobHash) {
            preconfServiceManager.slashOperator(preconfSigner);
        } else {
            revert PreconfirmationIsCorrect();
        }

        emit ProvedIncorrectPreconfirmation(proposer, blockId, msg.sender);
    }

    /**
     * @notice Proves that the lookahead for a specific slot was incorrect
     * @dev The logic in this function only works once the lookahead slot has passed. This is because
     * we pull the proposer from a past beacon block and verify if it is associated with the preconfer.
     * @param lookaheadPointer The pointer to the lookahead entry that represents the incorrect slot
     * @param slotTimestamp The timestamp of the slot for which the lookahead was incorrect
     * @param validatorBLSPubKey The BLS public key of the validator who is proposed the block in the slot
     * @param validatorInclusionProof The inclusion proof of the above validator in the Beacon state
     */
    function proveIncorrectLookahead(
        uint256 lookaheadPointer,
        uint256 slotTimestamp,
        bytes memory validatorBLSPubKey,
        EIP4788.InclusionProof memory validatorInclusionProof
    ) external {
        uint256 epochTimestamp = _getEpochTimestamp(slotTimestamp);

        address poster = getLookaheadPoster(epochTimestamp);

        // Poster must not have been slashed
        if (poster == address(0)) {
            revert PosterAlreadySlashedOrLookaheadIsEmpty();
        }

        // Must not have missed dispute period
        if (block.timestamp - slotTimestamp > PreconfConstants.DISPUTE_PERIOD) {
            revert MissedDisputeWindow();
        }

        // Verify that the sent validator is the one in Beacon state
        EIP4788.verifyValidator(validatorBLSPubKey, _getBeaconBlockRoot(slotTimestamp), validatorInclusionProof);

        LookaheadBufferEntry memory lookaheadEntry = _getLookaheadEntry(lookaheadPointer);

        // Validate lookahead pointer
        if (slotTimestamp > lookaheadEntry.timestamp || slotTimestamp <= lookaheadEntry.prevTimestamp) {
            revert InvalidLookaheadPointer();
        }

        // We pull the preconfer present at the required slot timestamp in the lookahead.
        // If no preconfer is present for a slot, we simply use the 0-address to denote the preconfer.
        address preconferInLookahead;
        if (lookaheadEntry.timestamp == slotTimestamp && !lookaheadEntry.isFallback) {
            // The slot was dedicated to a specific preconfer
            preconferInLookahead = lookaheadEntry.preconfer;
        }

        // Reduce validator's BLS pub key to the pub key hash expected by the registry
        bytes32 validatorPubKeyHash = _getValidatorPubKeyHash(validatorBLSPubKey);

        // Retrieve the validator object
        IPreconfRegistry.Validator memory validatorInRegistry = preconfRegistry.getValidator(validatorPubKeyHash);

        // Fetch the preconfer associated with the validator from the registry
        address preconferInRegistry = validatorInRegistry.preconfer;
        if (
            slotTimestamp < validatorInRegistry.startProposingAt
                || (validatorInRegistry.stopProposingAt != 0 && slotTimestamp >= validatorInRegistry.stopProposingAt)
        ) {
            // The validator is no longer allowed to propose for the former preconfer
            preconferInRegistry = address(0);
        }

        // Revert if the lookahead preconfer matches the one that the validator pulled from beacon state
        // is proposing for
        if (preconferInLookahead == preconferInRegistry) {
            revert LookaheadEntryIsCorrect();
        }

        uint256 epochEndTimestamp = epochTimestamp + PreconfConstants.SECONDS_IN_EPOCH;

        // If it is the current epoch's lookahead being proved incorrect then insert a fallback preconfer
        if (block.timestamp < epochEndTimestamp) {
            uint256 _lookaheadTail = lookaheadTail;

            uint256 lastSlotTimestamp = epochEndTimestamp - PreconfConstants.SECONDS_IN_SLOT;

            // If the lookahead for next epoch is available
            if (_getLookaheadEntry(_lookaheadTail).timestamp >= epochEndTimestamp) {
                // Get to the entry in the next epoch that connects to a slot in the current epoch
                while (_getLookaheadEntry(_lookaheadTail).prevTimestamp >= epochEndTimestamp) {
                    _lookaheadTail -= 1;
                }

                // Switch the connection to the last slot of the current epoch
                lookahead[_lookaheadTail % LOOKAHEAD_BUFFER_SIZE].prevTimestamp = uint40(lastSlotTimestamp);

                // Head to the last entry in current epoch
                _lookaheadTail -= 1;
            }

            _setLookaheadEntry(
                _lookaheadTail,
                LookaheadBufferEntry({
                    isFallback: true,
                    timestamp: uint40(lastSlotTimestamp),
                    prevTimestamp: uint40(epochTimestamp - PreconfConstants.SECONDS_IN_SLOT),
                    preconfer: getFallbackPreconfer(epochTimestamp)
                })
            );

            _lookaheadTail -= 1;

            // Nullify the rest of the lookahead entries for this epoch
            while (_getLookaheadEntry(_lookaheadTail).timestamp >= epochTimestamp) {
                _setLookaheadEntry(
                    _lookaheadTail,
                    LookaheadBufferEntry({isFallback: false, timestamp: 0, prevTimestamp: 0, preconfer: address(0)})
                );
                _lookaheadTail -= 1;
            }
        }

        // Slash the poster
        lookaheadPosters[epochTimestamp % LOOKAHEAD_POSTER_BUFFER_SIZE].poster = address(0);
        preconfServiceManager.slashOperator(poster);

        emit ProvedIncorrectLookahead(poster, slotTimestamp, msg.sender);
    }

    /**
     * @notice Forces the lookahead to be set for the next epoch if it is not already set.
     * @dev This is called once when the system starts up to push the first lookahead, and later anytime
     * when the lookahead is lagging due to missed proposals.
     * @param lookaheadSetParams Collection of timestamps and preconfer addresses to be inserted in the lookahead
     */
    function forcePushLookahead(LookaheadSetParam[] calldata lookaheadSetParams) external {
        // Sender must be a preconfer
        if (preconfRegistry.getPreconferIndex(msg.sender) == 0) {
            revert PreconferNotRegistered();
        }

        // Lookahead must be missing
        uint256 epochTimestamp = _getEpochTimestamp(block.timestamp);
        uint256 nextEpochTimestamp = epochTimestamp + PreconfConstants.SECONDS_IN_EPOCH;
        if (!_isLookaheadRequired(epochTimestamp, nextEpochTimestamp)) {
            revert LookaheadIsNotRequired();
        }

        // Update the lookahead for next epoch
        _updateLookahead(nextEpochTimestamp, lookaheadSetParams);

        // Block the preconfer from withdrawing stake from Eigenlayer during the dispute window
        preconfServiceManager.lockStakeUntil(msg.sender, block.timestamp + PreconfConstants.DISPUTE_PERIOD);
    }

    //=========
    // Helpers
    //=========

    /// @dev Updates the lookahead for an epoch
    function _updateLookahead(uint256 epochTimestamp, LookaheadSetParam[] calldata lookaheadSetParams) private {
        uint256 epochEndTimestamp = epochTimestamp + PreconfConstants.SECONDS_IN_EPOCH;

        // The tail of the lookahead is tracked and connected to the first new lookahead entry so
        // that when no more preconfers are present in the remaining slots of the current epoch,
        // the next epoch's preconfer may start preconfing in advanced.
        //
        // --[]--[]--[p1]--[]--[]---|---[]--[]--[P2]--[]--[]
        //   1   2    3    4   5        6    7    8   9   10
        //         Epoch 1                     Epoch 2
        //
        // Here, P2 may start preconfing and proposing blocks from slot 4 itself
        //
        uint256 _lookaheadTail = lookaheadTail;
        uint256 prevSlotTimestamp = _getLookaheadEntry(_lookaheadTail).timestamp;

        if (lookaheadSetParams.length == 0) {
            // If no preconfers are present in the lookahead, we use the fallback preconfer for the entire epoch
            address fallbackPreconfer = getFallbackPreconfer(epochTimestamp);
            _lookaheadTail += 1;

            // and, insert it in the last slot of the epoch so that it may start preconfing in advanced
            _setLookaheadEntry(
                _lookaheadTail,
                LookaheadBufferEntry({
                    isFallback: true,
                    timestamp: uint40(epochEndTimestamp - PreconfConstants.SECONDS_IN_SLOT),
                    prevTimestamp: uint40(prevSlotTimestamp),
                    preconfer: fallbackPreconfer
                })
            );
        } else {
            for (uint256 i; i < lookaheadSetParams.length; ++i) {
                _lookaheadTail += 1;

                address preconfer = lookaheadSetParams[i].preconfer;
                uint256 slotTimestamp = lookaheadSetParams[i].timestamp;

                // Each entry must be registered in the preconf registry
                if (preconfRegistry.getPreconferIndex(preconfer) == 0) {
                    revert PreconferNotRegistered();
                }

                // Ensure that the timestamps belong to a valid slot in the epoch
                if (
                    (slotTimestamp - epochTimestamp) % 12 != 0 || slotTimestamp >= epochEndTimestamp
                        || slotTimestamp <= prevSlotTimestamp
                ) {
                    revert InvalidSlotTimestamp();
                }

                // Update the lookahead entry
                _setLookaheadEntry(
                    _lookaheadTail,
                    LookaheadBufferEntry({
                        isFallback: false,
                        timestamp: uint40(slotTimestamp),
                        prevTimestamp: uint40(prevSlotTimestamp),
                        preconfer: preconfer
                    })
                );
                prevSlotTimestamp = slotTimestamp;
            }
        }

        lookaheadTail = _lookaheadTail;
        lookaheadPosters[epochTimestamp % LOOKAHEAD_POSTER_BUFFER_SIZE] =
            PosterInfo({poster: msg.sender, epochTimestamp: uint64(epochTimestamp)});

        // We directly use the lookahead set params even in the case of a fallback preconfer to
        // assist the nodes in identifying an incorrect lookahead. The contents of this event can be matched against
        // the output of `getLookaheadParamsForEpoch` to verify the correctness of the lookahead.
        emit LookaheadUpdated(lookaheadSetParams);
    }

    /**
     * @notice Computes the timestamp of the epoch containing the provided slot timestamp
     */
    function _getEpochTimestamp(uint256 slotTimestamp) private view returns (uint256) {
        uint256 timePassedSinceGenesis = slotTimestamp - beaconGenesis;
        uint256 timeToCurrentEpochFromGenesis =
            (timePassedSinceGenesis / PreconfConstants.SECONDS_IN_EPOCH) * PreconfConstants.SECONDS_IN_EPOCH;
        return beaconGenesis + timeToCurrentEpochFromGenesis;
    }

    /**
     * @notice Retrieves the beacon block root for the block at the specified timestamp
     */
    function _getBeaconBlockRoot(uint256 timestamp) private view returns (bytes32) {
        // At block N, we get the beacon block root for block N - 1. So, to get the block root of the Nth block,
        // we query the root at block N + 1. If N + 1 is a missed slot, we keep querying until we find a block N + x
        // that has the block root for Nth block.
        uint256 targetTimestamp = timestamp + PreconfConstants.SECONDS_IN_SLOT;
        while (true) {
            (bool success, bytes memory result) = beaconBlockRootContract.staticcall(abi.encode(targetTimestamp));
            if (success && result.length > 0) {
                return abi.decode(result, (bytes32));
            }

            unchecked {
                targetTimestamp += PreconfConstants.SECONDS_IN_SLOT;
            }
        }
        return bytes32(0);
    }

    function _getLookaheadEntry(uint256 index) internal view returns (LookaheadBufferEntry memory) {
        return lookahead[index % LOOKAHEAD_BUFFER_SIZE];
    }

    function _setLookaheadEntry(uint256 index, LookaheadBufferEntry memory entry) internal {
        lookahead[index % LOOKAHEAD_BUFFER_SIZE] = entry;
    }

    function _isLookaheadRequired(uint256 epochTimestamp, uint256 nextEpochTimestamp) internal view returns (bool) {
        // If it's the first slot of current epoch, we don't need the lookahead since the offchain
        // node may not have access to it yet.
        return block.timestamp != epochTimestamp && getLookaheadPoster(nextEpochTimestamp) == address(0);
    }

    /**
     * @dev Assumes that validatorBLSPubKey is 48 bytes long.
     * Puts 16 empty bytes infront to make it equivalent to 48-byte long pub key stored in uint256[2]
     */
    function _getValidatorPubKeyHash(bytes memory validatorBLSPubKey) internal pure returns (bytes32) {
        return keccak256(abi.encodePacked(bytes16(0), validatorBLSPubKey));
    }

    function _validateEpochTimestamp(uint256 epochTimestamp) internal view {
        if (epochTimestamp < beaconGenesis || (epochTimestamp - beaconGenesis) % PreconfConstants.SECONDS_IN_EPOCH != 0)
        {
            revert InvalidEpochTimestamp();
        }
    }

    //=======
    // Views
    //=======

    /// @dev We use the beacon block root at the first block in the last epoch as randomness to
    ///  decide on the preconfer for the given epoch
    function getFallbackPreconfer(uint256 epochTimestamp) public view returns (address) {
        _validateEpochTimestamp(epochTimestamp);

        uint256 nextPreconferIndex = preconfRegistry.getNextPreconferIndex();

        // Registry must have at least one preconfer
        if (nextPreconferIndex == 1) {
            revert NoRegisteredPreconfer();
        }

        // Start of the last epoch
        uint256 lastEpochTimestamp = epochTimestamp - PreconfConstants.SECONDS_IN_EPOCH;
        uint256 randomness = uint256(_getBeaconBlockRoot(lastEpochTimestamp));
        uint256 preconferIndex = randomness % (nextPreconferIndex - 1) + 1;

        return preconfRegistry.getPreconferAtIndex(preconferIndex);
    }

    /**
     * @notice Returns the full 32 slot preconfer lookahead for the epoch
     * @dev This function has been added as a helper for the node to get the full 32 slot lookahead without
     * the need of deconstructing the contract storage. Due to the fact that we are deconstructing an efficient
     * data structure to fill in all the slots, this is very heavy on gas, and onchain calls to it should be avoided.
     * @param epochTimestamp The start timestamp of the epoch for which the lookahead is to be generated
     */
    function getLookaheadForEpoch(uint256 epochTimestamp) external view returns (address[SLOTS_IN_EPOCH] memory) {
        _validateEpochTimestamp(epochTimestamp);

        address[SLOTS_IN_EPOCH] memory lookaheadForEpoch;

        uint256 _lookaheadTail = lookaheadTail;
        uint256 lastSlotTimestamp =
            epochTimestamp + PreconfConstants.SECONDS_IN_EPOCH - PreconfConstants.SECONDS_IN_SLOT;

        // Take the tail to the entry that fills the last slot of the epoch.
        // This may be an entry in the next epoch who starts preconfing in advanced.
        // This may also be an empty slot since the lookahead for next epoch is not yet posted.
        while (_getLookaheadEntry(_lookaheadTail).prevTimestamp >= lastSlotTimestamp) {
            _lookaheadTail -= 1;
        }

        LookaheadBufferEntry memory _entry = _getLookaheadEntry(_lookaheadTail);

        // Iterate backwards and fill in the slots
        for (uint256 i = SLOTS_IN_EPOCH; i > 0; --i) {
            if (_entry.timestamp >= lastSlotTimestamp) {
                lookaheadForEpoch[i - 1] = _entry.preconfer;
            }

            lastSlotTimestamp -= PreconfConstants.SECONDS_IN_SLOT;
            if (lastSlotTimestamp == _entry.prevTimestamp) {
                _lookaheadTail -= 1;
                // Reuse the memory space of _entry
                _entry.preconfer = _getLookaheadEntry(_lookaheadTail).preconfer;
                _entry.prevTimestamp = _getLookaheadEntry(_lookaheadTail).prevTimestamp;
            }
        }

        return lookaheadForEpoch;
    }

    /**
     * @notice Builds and returns lookahead set parameters for an epoch
     * @dev This function can be used by the offchain node to create the lookahead to be posted.
     * @param epochTimestamp The start timestamp of the epoch for which the lookahead is to be generated
     * @param validatorBLSPubKeys The BLS public keys of the validators who are expected to propose in the epoch
     * in the same sequence as they appear in the epoch. So at index n - 1, we have the validator for slot n in that
     * epoch.
     */
    function getLookaheadParamsForEpoch(uint256 epochTimestamp, bytes[SLOTS_IN_EPOCH] memory validatorBLSPubKeys)
        external
        view
        returns (LookaheadSetParam[] memory)
    {
        _validateEpochTimestamp(epochTimestamp);

        uint256 index;
        LookaheadSetParam[32] memory lookaheadSetParamsTemp;

        for (uint256 i = 0; i < 32; ++i) {
            uint256 slotTimestamp = epochTimestamp + (i * PreconfConstants.SECONDS_IN_SLOT);

            // Fetch the validator object from the registry
            IPreconfRegistry.Validator memory validator =
                preconfRegistry.getValidator(_getValidatorPubKeyHash(validatorBLSPubKeys[i]));

            // Skip deregistered preconfers
            if (preconfRegistry.getPreconferIndex(validator.preconfer) == 0) {
                continue;
            }

            // If the validator is allowed to propose in the epoch, add the associated preconfer to the lookahead
            if (
                validator.preconfer != address(0) && slotTimestamp >= validator.startProposingAt
                    && (validator.stopProposingAt == 0 || slotTimestamp < validator.stopProposingAt)
            ) {
                lookaheadSetParamsTemp[index] =
                    LookaheadSetParam({timestamp: slotTimestamp, preconfer: validator.preconfer});
                ++index;
            }
        }

        // Not very gas efficient, but is okay for a view expected to be used offchain
        LookaheadSetParam[] memory lookaheadSetParams = new LookaheadSetParam[](index);
        for (uint256 i; i < index; ++i) {
            lookaheadSetParams[i] = lookaheadSetParamsTemp[i];
        }

        return lookaheadSetParams;
    }

    /// @dev Returns true if the contract is expecting a lookahead for the next epoch
    function isLookaheadRequired() external view returns (bool) {
        uint256 epochTimestamp = _getEpochTimestamp(block.timestamp);
        uint256 nextEpochTimestamp = epochTimestamp + PreconfConstants.SECONDS_IN_EPOCH;
        return _isLookaheadRequired(epochTimestamp, nextEpochTimestamp);
    }

    function getPreconfServiceManager() external view returns (address) {
        return address(preconfServiceManager);
    }

    function getPreconfRegistry() external view returns (address) {
        return address(preconfRegistry);
    }

    function getTaikoL1() external view returns (address) {
        return address(taikoL1);
    }

    function getBeaconGenesis() external view returns (uint256) {
        return beaconGenesis;
    }

    function getBeaconBlockRootContract() external view returns (address) {
        return beaconBlockRootContract;
    }

    function getLookaheadTail() external view returns (uint256) {
        return lookaheadTail;
    }

    function getLookaheadBuffer() external view returns (LookaheadBufferEntry[LOOKAHEAD_BUFFER_SIZE] memory) {
        LookaheadBufferEntry[LOOKAHEAD_BUFFER_SIZE] memory _lookahead;
        for (uint256 i; i < LOOKAHEAD_BUFFER_SIZE; ++i) {
            _lookahead[i] = lookahead[i];
        }
        return _lookahead;
    }

    function getLookaheadPoster(uint256 epochTimestamp) public view returns (address) {
        _validateEpochTimestamp(epochTimestamp);
        PosterInfo memory posterInfo = lookaheadPosters[epochTimestamp % LOOKAHEAD_POSTER_BUFFER_SIZE];
        return posterInfo.epochTimestamp == epochTimestamp ? posterInfo.poster : address(0);
    }

    function getBlockProposer(uint256 blockId) public view returns (address) {
        ProposerInfo memory proposerInfo = blockIdToProposer[blockId % BLOCK_ID_TO_PROPOSER_BUFFER_SIZE];
        return proposerInfo.blockId == blockId ? proposerInfo.proposer : address(0);
    }
}<|MERGE_RESOLUTION|>--- conflicted
+++ resolved
@@ -108,14 +108,8 @@
         // Store the proposer for the block locally
         // Use Taiko's block number to index
         (, ITaikoL1.SlotB memory slotB) = taikoL1.getStateVariables();
-<<<<<<< HEAD
-        for (uint256 i = 0; i < blockParams.length; i++) {
-            blockIdToProposer[slotB.numBlocks + i] = msg.sender;
-        }
-=======
         blockIdToProposer[slotB.numBlocks % BLOCK_ID_TO_PROPOSER_BUFFER_SIZE] =
             ProposerInfo({proposer: msg.sender, blockId: uint64(slotB.numBlocks)});
->>>>>>> 71900feb
 
         // Block the preconfer from withdrawing stake from the restaking service during the dispute window
         preconfServiceManager.lockStakeUntil(msg.sender, block.timestamp + PreconfConstants.DISPUTE_PERIOD);
